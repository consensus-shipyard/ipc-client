--- conflicted
+++ resolved
@@ -11,11 +11,7 @@
 mod fvm;
 
 #[cfg(feature = "with-ethers")]
-<<<<<<< HEAD
-pub use crate::evm::random_eth_key_info;
-=======
 pub use crate::evm::{random_key_info, EthKeyAddress};
->>>>>>> 6e512db6
 pub use crate::evm::{
     KeyInfo as EvmKeyInfo, KeyStore as EvmKeyStore, PersistentKeyInfo, PersistentKeyStore,
     DEFAULT_KEYSTORE_NAME,
