[package]
name = "ipc-client"
version = "0.1.0"
edition = "2021"

# See more keys and their definitions at https://doc.rust-lang.org/cargo/reference/manifest.html

[dependencies]
anyhow = "1.0.68"
async-channel = "1.8.0"
async-trait = "0.1.61"
futures-util = { version = "0.3", default-features = false, features = ["sink", "std"] }
indoc = "2.0.0"
log = "0.4.17"
reqwest = { version = "0.11.13", features = ["json"] }
serde = { version = "1.0.152", features = ["derive"] }
serde_json = "1.0.91"
cid = { version = "0.8.3", default-features = false, features = ["serde-codec"] }
tokio = { version = "1.16", features = ["full"] }
tokio-tungstenite = { version = "0.18.0", features = ["native-tls"] }
derive_builder = "0.12.0"
num-traits = "0.2.15"
env_logger = "0.10.0"
base64 = "0.21.0"
strum = { version = "0.24", features = ["derive"] }
toml = "0.7.2"
url = { version = "2.3.1", features = ["serde"] }
<<<<<<< HEAD
warp = "0.3.3"
bytes = "1.4.0"
=======
clap = {version = "4.1.4", features = ["env", "derive"] }
thiserror = "1.0.38"

>>>>>>> d91908b0
fvm_shared = {workspace = true}
fil_actors_runtime = {workspace = true}
ipc-sdk = { workspace = true }

[workspace.dependencies]
fvm_shared = { version = "=3.0.0-alpha.17", default-features = false }
fil_actors_runtime = { git = "https://github.com/consensus-shipyard/fvm-utils", features = ["fil-actor"] }
ipc-sdk = { git = "https://github.com/consensus-shipyard/ipc-actors.git" }
<|MERGE_RESOLUTION|>--- conflicted
+++ resolved
@@ -25,14 +25,11 @@
 strum = { version = "0.24", features = ["derive"] }
 toml = "0.7.2"
 url = { version = "2.3.1", features = ["serde"] }
-<<<<<<< HEAD
 warp = "0.3.3"
 bytes = "1.4.0"
-=======
 clap = {version = "4.1.4", features = ["env", "derive"] }
 thiserror = "1.0.38"
 
->>>>>>> d91908b0
 fvm_shared = {workspace = true}
 fil_actors_runtime = {workspace = true}
 ipc-sdk = { workspace = true }
