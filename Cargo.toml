[workspace]
members = [".", "ipld/resolver", "testing/e2e"]

[workspace.package]
authors = ["Protocol Labs"]
edition = "2021"
license-file = "LICENSE"

[package]
name = "ipc-agent"
version = "0.1.0"
edition.workspace = true
license-file.workspace = true

# See more keys and their definitions at https://doc.rust-lang.org/cargo/reference/manifest.html

[dependencies]
anyhow = { workspace = true }
async-channel = "1.8.0"
async-trait = "0.1.61"
futures = "0.3.28"
futures-util = { version = "0.3", default-features = false, features = ["sink", "std"] }
indoc = "2.0.0"
log = { workspace = true }
reqwest = { version = "0.11.13", features = ["json"] }
serde = { workspace = true }
serde_json = { version = "1.0.91", features = ["raw_value"] }
cid = { version = "0.8.3", default-features = false, features = ["serde-codec"] }
tokio = { workspace = true }
tokio-graceful-shutdown = "0.12.1"
tokio-tungstenite = { version = "0.18.0", features = ["native-tls"] }
derive_builder = "0.12.0"
num-traits = "0.2.15"
num-derive = "0.3.3"
env_logger = "0.10.0"
base64 = "0.21.0"
strum = { version = "0.24", features = ["derive"] }
toml = "0.7.2"
url = { version = "2.3.1", features = ["serde"] }
warp = "0.3.3"
bytes = "1.4.0"
serde_bytes = "0.11.9"
clap = { version = "4.1.4", features = ["env", "derive"] }
thiserror = "1.0.38"
serde_tuple = "0.5.0"

fvm_shared = { workspace = true }
fil_actors_runtime = { workspace = true }
ipc-sdk = { workspace = true }
ipc-subnet-actor = { workspace = true }
ipc-gateway = { workspace = true }
fvm_ipld_encoding = { workspace = true }
primitives = { workspace = true }

[dev-dependencies]
tempfile = "3.4.0"

[workspace.dependencies]
anyhow = "1.0"
lazy_static = "1.4"
log = "0.4"
env_logger = "0.10"
prometheus = "0.13"
serde = { version = "1.0", features = ["derive"] }
thiserror = "1.0"
tokio = { version = "1.16", features = ["full"] }
quickcheck = "1"
quickcheck_macros = "1"
blake2b_simd = "1.0"
rand = "0.8"

fvm_ipld_blockstore = "0.1"
fvm_ipld_encoding = "0.3"
fvm_shared = { version = "=3.0.0-alpha.17", default-features = false }
fil_actors_runtime = { git = "https://github.com/consensus-shipyard/fvm-utils", features = ["fil-actor"] }
<<<<<<< HEAD
ipc-sdk = { git = "https://github.com/consensus-shipyard/ipc-actors.git", tag = "v0.1.0" }
ipc-subnet-actor = { git = "https://github.com/consensus-shipyard/ipc-actors.git", tag = "v0.1.0", features = [] }
ipc-gateway = { git = "https://github.com/consensus-shipyard/ipc-actors.git", tag = "v0.1.0", features = [] }
=======
ipc-sdk = { git = "https://github.com/consensus-shipyard/ipc-actors.git"}
ipc-subnet-actor = { git = "https://github.com/consensus-shipyard/ipc-actors.git", features = []}
ipc-gateway = { git = "https://github.com/consensus-shipyard/ipc-actors.git", features = []}
>>>>>>> 972e2192
libipld = { version = "0.14", default-features = false, features = ["dag-cbor"] }
primitives = { git = "https://github.com/consensus-shipyard/fvm-utils" }<|MERGE_RESOLUTION|>--- conflicted
+++ resolved
@@ -73,14 +73,8 @@
 fvm_ipld_encoding = "0.3"
 fvm_shared = { version = "=3.0.0-alpha.17", default-features = false }
 fil_actors_runtime = { git = "https://github.com/consensus-shipyard/fvm-utils", features = ["fil-actor"] }
-<<<<<<< HEAD
-ipc-sdk = { git = "https://github.com/consensus-shipyard/ipc-actors.git", tag = "v0.1.0" }
-ipc-subnet-actor = { git = "https://github.com/consensus-shipyard/ipc-actors.git", tag = "v0.1.0", features = [] }
-ipc-gateway = { git = "https://github.com/consensus-shipyard/ipc-actors.git", tag = "v0.1.0", features = [] }
-=======
-ipc-sdk = { git = "https://github.com/consensus-shipyard/ipc-actors.git"}
-ipc-subnet-actor = { git = "https://github.com/consensus-shipyard/ipc-actors.git", features = []}
-ipc-gateway = { git = "https://github.com/consensus-shipyard/ipc-actors.git", features = []}
->>>>>>> 972e2192
+ipc-sdk = { git = "https://github.com/consensus-shipyard/ipc-actors.git" }
+ipc-subnet-actor = { git = "https://github.com/consensus-shipyard/ipc-actors.git", features = [] }
+ipc-gateway = { git = "https://github.com/consensus-shipyard/ipc-actors.git", features = [] }
 libipld = { version = "0.14", default-features = false, features = ["dag-cbor"] }
 primitives = { git = "https://github.com/consensus-shipyard/fvm-utils" }