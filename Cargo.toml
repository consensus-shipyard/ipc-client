[workspace]
resolver = "2"
members = [
	# "ipc/daemon", 
	"ipc/cli",
	# "ipc/testing/e2e", 
	# "ipc/testing/*",
	"ipc/provider",
	"ipc/identity", 
	"ipc/sdk"
]

[workspace.package]
authors = ["Protocol Labs"]
edition = "2021"
license-file = "LICENSE"

[workspace.dependencies]
anyhow = "1.0"
reqwest = { version = "0.11.13", features = ["json"] }
async-trait = "0.1.73"
async-channel = "1.8.0"
url = { version = "2.3.1", features = ["serde"] }
num-traits = "0.2.15"
base64 = "0.21.0"
lazy_static = "1.4"
log = "0.4"
env_logger = "0.10"
cid = { version = "0.8.3", default-features = false, features = ["serde-codec"] }
futures-util = { version = "0.3", default-features = false, features = ["sink", "std"] }
prometheus = "0.13"
serde = { version = "1.0", features = ["derive"] }
serde_tuple = "0.5.0"
tokio = { version = "1.16", features = ["full"] }
tokio-tungstenite = { version = "0.18.0", features = ["native-tls"] }
thiserror = "1.0.38"
quickcheck = "1"
quickcheck_macros = "1"
blake2b_simd = "1.0"
rand = "0.8"
hex = "0.4.3"
tempfile = "3.4.0"
serde_json = { version = "1.0.91", features = ["raw_value"] }
<<<<<<< HEAD
ipc_actors_abis = { path = "../ipc-solidity-actors/binding" }
=======
libipld = { version = "0.14", default-features = false, features = ["dag-cbor"] }
ethers = "2.0.8"
ethers-contract = "2.0.8"

ipc_actors_abis = { git = "https://github.com/consensus-shipyard/ipc-solidity-actors.git", branch = "dev" }
>>>>>>> 54dc9743
ipc-sdk = { path = "./ipc/sdk" }

fvm_ipld_blockstore = "0.1.1"
fvm_ipld_encoding = "0.3.3"
fvm_ipld_hamt = "0.6"
fvm_shared = { version = "=3.2.0", default-features = false, features = ["crypto"] }
fil_actors_runtime = { git = "https://github.com/consensus-shipyard/fvm-utils", features = ["fil-actor"] }
primitives = { git = "https://github.com/consensus-shipyard/fvm-utils" }

# Uncomment to point to you local versions
# [patch."https://github.com/consensus-shipyard/fvm-utils"]
# primitives = { path = "../fvm-utils/primitives" }
# fil_actors_runtime = { path = "../fvm-utils/runtime" }<|MERGE_RESOLUTION|>--- conflicted
+++ resolved
@@ -41,15 +41,13 @@
 hex = "0.4.3"
 tempfile = "3.4.0"
 serde_json = { version = "1.0.91", features = ["raw_value"] }
-<<<<<<< HEAD
-ipc_actors_abis = { path = "../ipc-solidity-actors/binding" }
-=======
+
+ipc_actors_abis = { git = "https://github.com/consensus-shipyard/ipc-solidity-actors.git", branch = "dev" }
+
 libipld = { version = "0.14", default-features = false, features = ["dag-cbor"] }
 ethers = "2.0.8"
 ethers-contract = "2.0.8"
 
-ipc_actors_abis = { git = "https://github.com/consensus-shipyard/ipc-solidity-actors.git", branch = "dev" }
->>>>>>> 54dc9743
 ipc-sdk = { path = "./ipc/sdk" }
 
 fvm_ipld_blockstore = "0.1.1"
