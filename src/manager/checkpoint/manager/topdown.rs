use std::fmt::{Display, Formatter};
use std::sync::atomic::{AtomicI64, Ordering};
// Copyright 2022-2023 Protocol Labs
// SPDX-License-Identifier: MIT
use crate::manager::checkpoint::CheckpointManager;
use fvm_shared::address::Address;
use fvm_shared::clock::ChainEpoch;
use ipc_sdk::subnet_id::SubnetID;

use crate::config::Subnet;
use crate::lotus::client::DefaultLotusJsonRPCClient;
use crate::lotus::message::ipc::{IPCReadGatewayStateResponse, IPCReadSubnetActorStateResponse};
use crate::lotus::LotusClient;
use async_trait::async_trait;
use cid::Cid;

pub struct TopDownCheckpointManager {
    parent: SubnetID,
    parent_client: DefaultLotusJsonRPCClient,
    child_subnet: Subnet,
    child_client: DefaultLotusJsonRPCClient,

    checkpoint_period: ChainEpoch,

    // some cache states
    current_epoch: AtomicI64,
}

impl TopDownCheckpointManager {
    pub async fn new(
        parent_client: DefaultLotusJsonRPCClient,
        parent: SubnetID,
        child_client: DefaultLotusJsonRPCClient,
        child_subnet: Subnet,
    ) -> anyhow::Result<Self> {
        let checkpoint_period = obtain_checkpoint_period(&child_subnet.id, &child_client).await?;
        Ok(Self {
            parent,
            parent_client,
            child_subnet,
            child_client,
            checkpoint_period,
            current_epoch: Default::default(),
        })
    }
}

impl Display for TopDownCheckpointManager {
    fn fmt(&self, f: &mut Formatter<'_>) -> std::fmt::Result {
        write!(
            f,
            "top-down, parent: {:}, child: {:}",
            self.parent, self.child_subnet.id
        )
    }
}

impl TopDownCheckpointManager {
    async fn sync_subnet_gateway_state(&self) -> anyhow::Result<IPCReadGatewayStateResponse> {
        let child_head = self.child_client.chain_head().await?;
        let cid_map = child_head.cids.first().unwrap().clone();
        let child_tip_set = Cid::try_from(cid_map)?;

        self.child_client
            .ipc_read_gateway_state(child_tip_set)
            .await
    }
}

#[async_trait]
impl CheckpointManager for TopDownCheckpointManager {
    type LotusClient = DefaultLotusJsonRPCClient;

    fn parent_client(&self) -> &Self::LotusClient {
        &self.parent_client
    }

    fn parent_subnet_id(&self) -> &SubnetID {
        &self.parent
    }

    fn child_subnet(&self) -> &Subnet {
        &self.child_subnet
    }

    fn checkpoint_period(&self) -> ChainEpoch {
        self.checkpoint_period
    }

    async fn last_executed_epoch(&self) -> anyhow::Result<ChainEpoch> {
        let child_gw_state = self.sync_subnet_gateway_state().await?;
        Ok(child_gw_state
            .top_down_checkpoint_voting
            .last_voting_executed)
    }

    async fn current_epoch(&self) -> anyhow::Result<ChainEpoch> {
        let parent_head = self.parent_client.chain_head().await?;
        Ok(ChainEpoch::try_from(parent_head.height)?)
    }

    async fn submit_checkpoint(
        &self,
        _epoch: ChainEpoch,
        _previous_epoch: ChainEpoch,
        _validator: &Address,
    ) -> anyhow::Result<()> {
        todo!()
    }

    async fn should_submit_in_epoch(
        &self,
        _validator: &Address,
        _epoch: ChainEpoch,
    ) -> anyhow::Result<bool> {
        todo!()
    }

    async fn presubmission_check(&self) -> anyhow::Result<bool> {
<<<<<<< HEAD
        let state = self.sync_subnet_gateway_state().await?;
        Ok(state.initialized)
    }
}

async fn obtain_checkpoint_period(
    subnet_id: &SubnetID,
    child_client: &DefaultLotusJsonRPCClient,
) -> anyhow::Result<ChainEpoch> {
    log::debug!("Getting the top down checkpoint period for subnet: {subnet_id:?}");

    // Read the child's chain head and obtain the tip set CID.
    log::debug!("Getting child tipset and starting top-down checkpointing manager");
    let child_head = child_client.chain_head().await?;
    let cid_map = child_head.cids.first().unwrap().clone();
    let child_tip_set = Cid::try_from(cid_map)?;

    // Read the child's chain head and obtain the topdown checkpoint period
    // and genesis epoch.
    let state = child_client.ipc_read_gateway_state(child_tip_set).await?;
    Ok(state.top_down_check_period)
=======
        Ok(true)
    }
>>>>>>> 7b0106e0
}<|MERGE_RESOLUTION|>--- conflicted
+++ resolved
@@ -1,7 +1,7 @@
-use std::fmt::{Display, Formatter};
-use std::sync::atomic::{AtomicI64, Ordering};
 // Copyright 2022-2023 Protocol Labs
 // SPDX-License-Identifier: MIT
+use std::fmt::{Display, Formatter};
+
 use crate::manager::checkpoint::CheckpointManager;
 use fvm_shared::address::Address;
 use fvm_shared::clock::ChainEpoch;
@@ -9,27 +9,28 @@
 
 use crate::config::Subnet;
 use crate::lotus::client::DefaultLotusJsonRPCClient;
-use crate::lotus::message::ipc::{IPCReadGatewayStateResponse, IPCReadSubnetActorStateResponse};
+use crate::lotus::message::ipc::IPCReadGatewayStateResponse;
+use crate::lotus::message::mpool::MpoolPushMessage;
 use crate::lotus::LotusClient;
 use async_trait::async_trait;
 use cid::Cid;
+use fil_actors_runtime::cbor;
+use fvm_shared::MethodNum;
+use ipc_gateway::TopDownCheckpoint;
 
 pub struct TopDownCheckpointManager {
-    parent: SubnetID,
+    parent: Subnet,
     parent_client: DefaultLotusJsonRPCClient,
     child_subnet: Subnet,
     child_client: DefaultLotusJsonRPCClient,
 
     checkpoint_period: ChainEpoch,
-
-    // some cache states
-    current_epoch: AtomicI64,
 }
 
 impl TopDownCheckpointManager {
     pub async fn new(
         parent_client: DefaultLotusJsonRPCClient,
-        parent: SubnetID,
+        parent: Subnet,
         child_client: DefaultLotusJsonRPCClient,
         child_subnet: Subnet,
     ) -> anyhow::Result<Self> {
@@ -40,7 +41,6 @@
             child_subnet,
             child_client,
             checkpoint_period,
-            current_epoch: Default::default(),
         })
     }
 }
@@ -50,7 +50,7 @@
         write!(
             f,
             "top-down, parent: {:}, child: {:}",
-            self.parent, self.child_subnet.id
+            self.parent.id, self.child_subnet.id
         )
     }
 }
@@ -65,6 +65,27 @@
             .ipc_read_gateway_state(child_tip_set)
             .await
     }
+
+    async fn parent_tipset(&self) -> anyhow::Result<Cid> {
+        let parent_head = self.parent_client.chain_head().await?;
+        let cid_map = parent_head.cids.first().unwrap().clone();
+        Cid::try_from(cid_map)
+    }
+
+    async fn child_tipset(&self) -> anyhow::Result<Cid> {
+        let child_head = self.child_client.chain_head().await?;
+        let cid_map = child_head.cids.first().unwrap().clone();
+        Cid::try_from(cid_map)
+    }
+
+    async fn submission_tipset(&self, epoch: ChainEpoch) -> anyhow::Result<Cid> {
+        let submission_tip_set = self
+            .parent_client
+            .get_tipset_by_height(epoch, self.parent_tipset().await?)
+            .await?;
+        let cid_map = submission_tip_set.cids.first().unwrap().clone();
+        Cid::try_from(cid_map)
+    }
 }
 
 #[async_trait]
@@ -75,7 +96,7 @@
         &self.parent_client
     }
 
-    fn parent_subnet_id(&self) -> &SubnetID {
+    fn parent_subnet(&self) -> &Subnet {
         &self.parent
     }
 
@@ -101,23 +122,87 @@
 
     async fn submit_checkpoint(
         &self,
-        _epoch: ChainEpoch,
-        _previous_epoch: ChainEpoch,
-        _validator: &Address,
+        epoch: ChainEpoch,
+        validator: &Address,
     ) -> anyhow::Result<()> {
-        todo!()
+        let nonce = self
+            .child_client
+            .ipc_read_gateway_state(self.child_tipset().await?)
+            .await?
+            .applied_topdown_nonce;
+
+        let submission_tip_set = self.submission_tipset(epoch).await?;
+        let top_down_msgs = self
+            .parent_client
+            .ipc_get_topdown_msgs(
+                &self.child_subnet.id,
+                &self.parent.gateway_addr,
+                submission_tip_set,
+                nonce,
+            )
+            .await?;
+
+        log::debug!(
+            "nonce: {:} for submission tip set: {:} at epoch {:} of manager: {:}, size of top down messages: {:}",
+            nonce, submission_tip_set, epoch, self, top_down_msgs.len()
+        );
+
+        // we submit the topdown messages to the CHILD subnet.
+        let topdown_checkpoint = TopDownCheckpoint {
+            epoch,
+            top_down_msgs,
+        };
+        let message = MpoolPushMessage::new(
+            self.parent.gateway_addr,
+            *validator,
+            ipc_gateway::Method::SubmitTopDownCheckpoint as MethodNum,
+            cbor::serialize(&topdown_checkpoint, "topdown_checkpoint")?.to_vec(),
+        );
+        let mem_push_response = self
+            .child_client
+            .mpool_push_message(message)
+            .await
+            .map_err(|e| {
+                log::error!("error submitting checkpoint at epoch {epoch:} for manager: {self:}");
+                e
+            })?;
+
+        // wait for the checkpoint to be committed before moving on.
+        let message_cid = mem_push_response.cid()?;
+        log::debug!(
+            "checkpoint at epoch {:} for manager: {:} published with cid: {:?}, wait for execution",
+            epoch,
+            self,
+            message_cid,
+        );
+        self.child_client.state_wait_msg(message_cid).await?;
+        log::debug!(
+            "checkpoint at epoch {:} for manager: {:} published with cid: {:?}, executed",
+            epoch,
+            self,
+            message_cid,
+        );
+
+        Ok(())
     }
 
     async fn should_submit_in_epoch(
         &self,
-        _validator: &Address,
-        _epoch: ChainEpoch,
+        validator: &Address,
+        epoch: ChainEpoch,
     ) -> anyhow::Result<bool> {
-        todo!()
+        self.child_client
+            .ipc_validator_has_voted_topdown(&self.child_subnet.gateway_addr, epoch, validator)
+            .await
+            .map_err(|e| {
+                log::error!(
+                    "error checking if validator has voted for manager: {self:} due to {e:}"
+                );
+                e
+            })
     }
 
     async fn presubmission_check(&self) -> anyhow::Result<bool> {
-<<<<<<< HEAD
         let state = self.sync_subnet_gateway_state().await?;
         Ok(state.initialized)
     }
@@ -139,8 +224,4 @@
     // and genesis epoch.
     let state = child_client.ipc_read_gateway_state(child_tip_set).await?;
     Ok(state.top_down_check_period)
-=======
-        Ok(true)
-    }
->>>>>>> 7b0106e0
 }