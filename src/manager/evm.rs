// Copyright 2022-2023 Protocol Labs
// SPDX-License-Identifier: MIT
use std::collections::HashMap;
use std::str::FromStr;
use std::sync::Arc;

use anyhow::{anyhow, Result};
use async_trait::async_trait;
use cid::Cid;
use ethers::prelude::k256::ecdsa::SigningKey;
use ethers::prelude::{abigen, Signer, SignerMiddleware};
use ethers::providers::{Authorization, Http, Middleware, Provider};
use ethers::signers::{LocalWallet, Wallet};
use fvm_shared::address::Payload;
use fvm_shared::clock::ChainEpoch;
use fvm_shared::{address::Address, econ::TokenAmount};
use ipc_gateway::BottomUpCheckpoint;
use ipc_sdk::subnet_id::SubnetID;
use ipc_subnet_actor::{ConstructParams, JoinParams};
use num_traits::ToPrimitive;
use primitives::EthAddress;

use super::subnet::SubnetManager;
use crate::config::subnet::SubnetConfig;
use crate::config::Subnet;
use crate::lotus::message::ipc::SubnetInfo;
use crate::lotus::message::wallet::WalletKeyType;
pub type MiddlewareImpl = SignerMiddleware<Provider<Http>, Wallet<SigningKey>>;

/// The majority vote percentage for checkpoint submission when creating a subnet.
const SUBNET_MAJORITY_PERCENTAGE: u8 = 60;
const TRANSACTION_RECEIPT_RETRIES: usize = 10;
const EVM_ZERO_ADDRESS: &str = "0x0000000000000000000000000000000000000000";

// Create type bindings for the IPC Solidity contracts
abigen!(Gateway, "contracts/Gateway.json");
abigen!(SubnetContract, "contracts/SubnetActor.json");
abigen!(SubnetRegistry, "contracts/SubnetRegistry.json");

pub struct EthSubnetManager<M: Middleware> {
    eth_client: Arc<M>,
    gateway_contract: Gateway<Arc<M>>,
    registry_contract: SubnetRegistry<Arc<M>>,
}

#[async_trait]
impl<M: Middleware + Send + Sync + 'static> SubnetManager for EthSubnetManager<M> {
    async fn create_subnet(&self, _from: Address, params: ConstructParams) -> Result<Address> {
        self.ensure_same_gateway(&params.ipc_gateway_addr)?;

        let min_validator_stake = params
            .min_validator_stake
            .atto()
            .to_u128()
            .ok_or_else(|| anyhow!("invalid min validator stake"))?;

        log::debug!("calling create subnet for EVM manager");

<<<<<<< HEAD
        let route = subnet_to_route(&params.parent)?;
        log::debug!("route: {route:?}");
=======
        let route = agent_subnet_to_evm_addresses(&params.parent)?;
        log::debug!("root SubnetID as Ethereum type: {route:?}");
>>>>>>> feed6d4f

        let params = ConstructorParams {
            parent_id: subnet_registry::SubnetID { route },
            name: params.name,
            ipc_gateway_addr: (*self.gateway_contract).address(),
            consensus: params.consensus as u64 as u8,
            min_activation_collateral: ethers::types::U256::from(min_validator_stake),
            min_validators: params.min_validators,
            bottom_up_check_period: params.bottomup_check_period as u64,
            top_down_check_period: params.topdown_check_period as u64,
            majority_percentage: SUBNET_MAJORITY_PERCENTAGE,
            genesis: ethers::types::Bytes::default(),
        };

        log::info!("creating subnet on evm with params: {params:?}");

        let call = self.registry_contract.new_subnet_actor(params);
        let pending_tx = call.send().await?;
        // We need the retry to parse the deployment event. At the time of this writing, it's a bug
        // in current FEVM that without the retries, events are not picked up.
        // See https://github.com/filecoin-project/community/discussions/638 for more info and updates.
        let receipt = pending_tx.retries(TRANSACTION_RECEIPT_RETRIES).await?;
        return match receipt {
            Some(r) => {
                for log in r.logs {
                    log::debug!("log: {log:?}");

                    match ethers_contract::parse_log::<subnet_registry::SubnetDeployedFilter>(log) {
                        Ok(subnet_deploy) => {
                            let subnet_registry::SubnetDeployedFilter {
                                subnet_addr,
                                subnet_id,
                            } = subnet_deploy;

                            log::debug!("subnet with id {subnet_id:?} deployed at {subnet_addr:?}");

                            // subnet_addr.to_string() returns a summary of the actual Ethereum address, not
                            // usable in the actual code.
                            let subnet_addr = format!("{subnet_addr:?}");
                            log::debug!("raw subnet addr: {subnet_addr:}");

                            let eth_addr = EthAddress::from_str(&subnet_addr)?;
                            return Ok(Address::from(eth_addr));
                        }
                        Err(_) => {
                            log::debug!("no event for subnet actor published yet, continue");
                            continue;
                        }
                    }
                }
                Err(anyhow!("no logs receipt"))
            }
            None => Err(anyhow!("no receipt for event, txn not successful")),
        };
    }

    async fn join_subnet(
        &self,
        subnet: SubnetID,
        _from: Address,
        collateral: TokenAmount,
        params: JoinParams,
    ) -> Result<()> {
        let collateral = collateral
            .atto()
            .to_u128()
            .ok_or_else(|| anyhow!("invalid min validator stake"))?;

        let address = last_evm_address(&subnet)?;
        log::info!(
            "interacting with evm subnet contract: {address:} with collateral: {collateral:}"
        );

        let contract = SubnetContract::new(address, self.eth_client.clone());

        let mut txn = contract.join(params.validator_net_addr);
        txn.tx.set_value(collateral);

        txn.send().await?.await?;

        Ok(())
    }

    async fn leave_subnet(&self, subnet: SubnetID, _from: Address) -> Result<()> {
        let address = last_evm_address(&subnet)?;
        log::info!("leaving evm subnet: {subnet:} at contract: {address:}");

        let contract = SubnetContract::new(address, self.eth_client.clone());
        contract.leave().send().await?.await?;

        Ok(())
    }

    async fn kill_subnet(&self, subnet: SubnetID, _from: Address) -> Result<()> {
        let address = last_evm_address(&subnet)?;
        log::info!("kill evm subnet: {subnet:} at contract: {address:}");

        let contract = SubnetContract::new(address, self.eth_client.clone());
        contract.kill().send().await?.await?;

        Ok(())
    }

    async fn list_child_subnets(
        &self,
        _gateway_addr: Address,
    ) -> Result<HashMap<SubnetID, SubnetInfo>> {
        todo!()
    }

    async fn fund(
        &self,
        subnet: SubnetID,
        gateway_addr: Address,
        _from: Address,
        amount: TokenAmount,
    ) -> Result<ChainEpoch> {
        self.ensure_same_gateway(&gateway_addr)?;

        let value = amount
            .atto()
            .to_u128()
            .ok_or_else(|| anyhow!("invalid value to fund"))?;

        log::info!("fund with evm gateway contract: {gateway_addr:} with value: {value:}");

        let route = subnet_to_route(&subnet)?;
        log::debug!("routes to fund: {route:?}");

        let mut txn = self.gateway_contract.fund(gateway::SubnetID { route });
        txn.tx.set_value(value);

        let pending_tx = txn.send().await?;
        let receipt = pending_tx.retries(TRANSACTION_RECEIPT_RETRIES).await?;
        block_number_from_receipt(receipt)
    }

    async fn release(
        &self,
        _subnet: SubnetID,
        gateway_addr: Address,
        _from: Address,
        amount: TokenAmount,
    ) -> Result<ChainEpoch> {
        self.ensure_same_gateway(&gateway_addr)?;

        let value = amount
            .atto()
            .to_u128()
            .ok_or_else(|| anyhow!("invalid value to fund"))?;

        log::info!("release with evm gateway contract: {gateway_addr:} with value: {value:}");

        let mut txn = self.gateway_contract.release();
        txn.tx.set_value(value);

        let pending_tx = txn.send().await?;
        let receipt = pending_tx.retries(TRANSACTION_RECEIPT_RETRIES).await?;
        block_number_from_receipt(receipt)
    }

    async fn propagate(
        &self,
        _subnet: SubnetID,
        _gateway_addr: Address,
        _from: Address,
        _postbox_msg_cid: Cid,
    ) -> Result<()> {
        todo!()
    }

    async fn set_validator_net_addr(
        &self,
        _subnet: SubnetID,
        _from: Address,
        _validator_net_addr: String,
    ) -> Result<()> {
        todo!()
    }

    async fn whitelist_propagator(
        &self,
        _subnet: SubnetID,
        _gateway_addr: Address,
        _postbox_msg_cid: Cid,
        _from: Address,
        _to_add: Vec<Address>,
    ) -> Result<()> {
        todo!()
    }

    /// Send value between two addresses in a subnet
    async fn send_value(&self, _from: Address, _to: Address, _amount: TokenAmount) -> Result<()> {
        todo!()
    }

    async fn wallet_new(&self, _key_type: WalletKeyType) -> Result<Address> {
        todo!()
    }

    async fn wallet_list(&self) -> Result<Vec<Address>> {
        todo!()
    }

    async fn wallet_balance(&self, _address: &Address) -> Result<TokenAmount> {
        todo!()
    }

    async fn last_topdown_executed(&self, _gateway_addr: &Address) -> Result<ChainEpoch> {
        todo!()
    }

    async fn list_checkpoints(
        &self,
        _subnet_id: SubnetID,
        _from_epoch: ChainEpoch,
        _to_epoch: ChainEpoch,
    ) -> Result<Vec<BottomUpCheckpoint>> {
        todo!()
    }
}

impl<M: Middleware + Send + Sync> EthSubnetManager<M> {
    pub fn new(
        eth_client: Arc<M>,
        gateway_contract: Gateway<Arc<M>>,
        registry_contract: SubnetRegistry<Arc<M>>,
    ) -> Self {
        Self {
            eth_client,
            gateway_contract,
            registry_contract,
        }
    }

    pub fn ensure_same_gateway(&self, gateway: &Address) -> anyhow::Result<()> {
        let evm_gateway_addr = payload_to_evm_address(gateway.payload())?;
        if evm_gateway_addr != (*self.gateway_contract).address() {
            Err(anyhow!("Gateway address not matching with config"))
        } else {
            Ok(())
        }
    }
}

impl EthSubnetManager<MiddlewareImpl> {
    pub fn from_subnet(subnet: &Subnet) -> Result<Self> {
        let url = subnet.rpc_http().clone();
        let auth_token = subnet.auth_token();

        let config = if let SubnetConfig::Evm(config) = &subnet.config {
            config
        } else {
            return Err(anyhow!("not evm config"));
        };

        let provider = if auth_token.is_some() {
            Http::new_with_auth(url, Authorization::Bearer(auth_token.unwrap()))?
        } else {
            Http::new(url)
        };

        let provider = Provider::new(provider);
        let wallet = config.private_key.parse::<LocalWallet>()?;
        let wallet = wallet.with_chain_id(subnet.id.chain_id());

        let gateway_address = payload_to_evm_address(config.gateway_addr.payload())?;
        let registry_address = payload_to_evm_address(config.registry_addr.payload())?;

        let signer = Arc::new(SignerMiddleware::new(provider, wallet));
        let gateway_contract = Gateway::new(gateway_address, Arc::new(signer.clone()));
        let evm_registry_contract = SubnetRegistry::new(registry_address, Arc::new(signer.clone()));

        Ok(Self::new(signer, gateway_contract, evm_registry_contract))
    }
}

fn block_number_from_receipt(
    receipt: Option<ethers::types::TransactionReceipt>,
) -> Result<ChainEpoch> {
    match receipt {
        Some(r) => {
            let block_number = r
                .block_number
                .ok_or_else(|| anyhow!("cannot get block number"))?;
            Ok(block_number.as_u64() as ChainEpoch)
        }
        None => Err(anyhow!(
            "txn sent to network, but receipt cannot be obtained, please check scanner"
        )),
    }
}

/// Convert the ipc SubnetID type to an evm address. It extracts the last address from the Subnet id
/// children and turns it into evm address.
fn last_evm_address(subnet: &SubnetID) -> Result<ethers::types::Address> {
    let children = subnet.children();
    let ipc_addr = children
        .last()
        .ok_or_else(|| anyhow!("{subnet:} has no child"))?;

    payload_to_evm_address(ipc_addr.payload())
}

/// Convert the ipc SubnetID type to a vec of evm addresses. It extracts all the children addresses
/// in the subnet id and turns them as a vec of evm addresses.
fn agent_subnet_to_evm_addresses(subnet: &SubnetID) -> Result<Vec<ethers::types::Address>> {
    let children = subnet.children();
    children
        .iter()
        .map(|addr| payload_to_evm_address(addr.payload()))
        .collect::<Result<_>>()
}

/// Util function to convert Fil address payload to evm address. Only delegated address is supported.
fn payload_to_evm_address(payload: &Payload) -> Result<ethers::types::Address> {
    match payload {
        Payload::Delegated(delegated) => {
            let slice = delegated.subaddress();
            Ok(ethers::types::Address::from_slice(&slice[0..20]))
        }
        _ => Err(anyhow!("invalid is invalid")),
    }
}

/// Subnet id to route
fn subnet_to_route(subnet: &SubnetID) -> Result<Vec<ethers::types::Address>> {
    let mut route = agent_subnet_to_evm_addresses(subnet)?;

    let mut root = vec![ethers::types::Address::from_str(EVM_ZERO_ADDRESS)?];
    root.append(&mut route);

    Ok(root)
}

#[cfg(test)]
mod tests {
    use crate::manager::evm::{agent_subnet_to_evm_addresses, last_evm_address};
    use fvm_shared::address::Address;
    use ipc_sdk::subnet_id::SubnetID;
    use primitives::EthAddress;
    use std::str::FromStr;

    #[test]
    fn test_agent_subnet_to_evm_address() {
        let addr = Address::from_str("f410ffzyuupbyl2uiucmzr3lu3mtf3luyknthaz4xsrq").unwrap();
        let id = SubnetID::new(0, vec![addr]);

        let eth = last_evm_address(&id).unwrap();
        assert_eq!(
            format!("{eth:?}"),
            "0x2e714a3c385ea88a09998ed74db265dae9853667"
        );
    }

    #[test]
    fn test_agent_subnet_to_evm_addresses() {
        let eth_addr = EthAddress::from_str("0x0000000000000000000000000000000000000000").unwrap();
        let addr = Address::from(eth_addr);
        let addr2 = Address::from_str("f410ffzyuupbyl2uiucmzr3lu3mtf3luyknthaz4xsrq").unwrap();

        let id = SubnetID::new(0, vec![addr, addr2]);

        let addrs = agent_subnet_to_evm_addresses(&id).unwrap();

        let a =
            ethers::types::Address::from_str("0x0000000000000000000000000000000000000000").unwrap();
        let b =
            ethers::types::Address::from_str("0x2e714a3c385ea88a09998ed74db265dae9853667").unwrap();

        assert_eq!(addrs, vec![a, b]);
    }
}<|MERGE_RESOLUTION|>--- conflicted
+++ resolved
@@ -56,13 +56,8 @@
 
         log::debug!("calling create subnet for EVM manager");
 
-<<<<<<< HEAD
-        let route = subnet_to_route(&params.parent)?;
-        log::debug!("route: {route:?}");
-=======
         let route = agent_subnet_to_evm_addresses(&params.parent)?;
         log::debug!("root SubnetID as Ethereum type: {route:?}");
->>>>>>> feed6d4f
 
         let params = ConstructorParams {
             parent_id: subnet_registry::SubnetID { route },
