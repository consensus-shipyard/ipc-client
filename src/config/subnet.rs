--- conflicted
+++ resolved
@@ -74,10 +74,6 @@
 
     pub fn accounts(&self) -> Vec<Address> {
         match &self.config {
-<<<<<<< HEAD
-            SubnetConfig::Fvm(s) => &s.accounts,
-            SubnetConfig::Fevm(s) => &s.accounts,
-=======
             SubnetConfig::Fvm(s) => s.accounts.clone(),
             SubnetConfig::Fevm(s) => {
                 // TODO: to use the actual configured accounts when EVM wallet store is integrated
@@ -89,7 +85,6 @@
                 let eth_addr = EthAddress::from_str(&format!("{:?}", wallet.address())).unwrap();
                 vec![Address::from(eth_addr)]
             }
->>>>>>> 94b56428
         }
     }
 }
