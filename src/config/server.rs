<<<<<<< HEAD
use std::net::SocketAddr;
use fvm_shared::address::Network;
use serde::Deserialize;
use crate::config::deserialize::deserialize_network;
=======
// Copyright 2022-2023 Protocol Labs
// SPDX-License-Identifier: MIT
use serde::Deserialize;
use std::net::SocketAddr;
>>>>>>> 958e0993

pub const JSON_RPC_ENDPOINT: &str = "json_rpc";

#[derive(Deserialize, Clone)]
pub struct Server {
    pub json_rpc_address: SocketAddr,
    #[serde(deserialize_with = "deserialize_network")]
    pub network: Network
}<|MERGE_RESOLUTION|>--- conflicted
+++ resolved
@@ -1,14 +1,9 @@
-<<<<<<< HEAD
-use std::net::SocketAddr;
+// Copyright 2022-2023 Protocol Labs
+// SPDX-License-Identifier: MIT
+use crate::config::deserialize::deserialize_network;
 use fvm_shared::address::Network;
 use serde::Deserialize;
-use crate::config::deserialize::deserialize_network;
-=======
-// Copyright 2022-2023 Protocol Labs
-// SPDX-License-Identifier: MIT
-use serde::Deserialize;
 use std::net::SocketAddr;
->>>>>>> 958e0993
 
 pub const JSON_RPC_ENDPOINT: &str = "json_rpc";
 
@@ -16,5 +11,5 @@
 pub struct Server {
     pub json_rpc_address: SocketAddr,
     #[serde(deserialize_with = "deserialize_network")]
-    pub network: Network
+    pub network: Network,
 }