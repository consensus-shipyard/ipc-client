--- conflicted
+++ resolved
@@ -574,27 +574,11 @@
                 .clone(),
         };
 
-<<<<<<< HEAD
         let hash = cid::multihash::Code::Blake2b256.digest(&to_vec(&message)?);
         let msg_cid = Cid::new_v1(fvm_ipld_encoding::DAG_CBOR, hash).to_bytes();
 
         let mut wallet_store = self.wallet_store.as_ref().unwrap().write().unwrap();
-        let sig = wallet_store.sign(&msg.from, &msg_cid)?;
-=======
-        use cid::multihash::MultihashDigest;
-        let data = &to_vec(&message)?;
-        let hash = cid::multihash::Code::Blake2b256.digest(data);
-
-        let mut wallet_store = self.wallet_store.as_ref().unwrap().write().unwrap();
-        let sig = wallet_store.sign(
-            &msg.from,
-            Cid::new_v1(fvm_ipld_encoding::DAG_CBOR, hash)
-                .to_bytes()
-                .as_slice(),
-        )?;
->>>>>>> 46033d89
-
-        Ok(sig)
+        Ok(wallet_store.sign(&msg.from, &msg_cid)?)
     }
 
     async fn estimate_message_gas(&self, msg: &mut MpoolPushMessage) -> anyhow::Result<()> {
