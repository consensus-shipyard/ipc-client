//! This file contains the various response types to be used byt the lotus api.

use anyhow::anyhow;
use cid::Cid;
use fvm_shared::address::Address;
use fvm_shared::econ::TokenAmount;
use fvm_shared::MethodNum;
use serde::{Deserialize, Serialize};
use std::str::FromStr;
<<<<<<< HEAD
use base64::Engine;
use fil_actors_runtime::cbor;
use fvm_ipld_encoding::RawBytes;
use serde::de::DeserializeOwned;
=======
use anyhow::anyhow;
>>>>>>> 52795ff7
use strum::{AsRefStr, Display, EnumString};

/// Exec actor parameters
#[derive(Debug, Deserialize, Serialize)]
#[serde(rename_all = "PascalCase")]
pub struct ExecParams {
    pub code_cid: Cid,
    pub constructor_params: Vec<u8>,
}

/// Install actor parameters
#[derive(Debug, Deserialize, Serialize)]
#[serde(rename_all = "PascalCase")]
pub struct InstallActorParams {
    pub code: Vec<u8>,
}

#[derive(Debug, Deserialize, Serialize, PartialEq, Eq, Display, EnumString, AsRefStr)]
pub enum WalletKeyType {
    #[strum(serialize = "bls")]
    BLS,
    #[strum(serialize = "secp256k1")]
    Secp256k1,
    #[strum(serialize = "secp256k1-ledger")]
    Secp256k1Ledger,
}

pub type WalletListResponse = Vec<String>;

/// Helper struct to interact with lotus node
#[derive(Deserialize, Serialize, Debug, Clone)]
pub struct CIDMap {
    #[serde(skip_serializing_if = "Option::is_none")]
    #[serde(rename = "/")]
    pub cid: Option<String>,
}

#[derive(Debug, Deserialize)]
#[serde(rename_all = "PascalCase")]
pub struct StateWaitMsgResponse {
    #[allow(dead_code)]
    pub message: CIDMap,
    pub receipt: Receipt,
    #[allow(dead_code)]
    pub tip_set: Vec<CIDMap>,
    #[allow(dead_code)]
    pub height: u64,
}

#[derive(Debug, Deserialize)]
#[serde(rename_all = "PascalCase")]
pub struct ReadStateResponse<State> {
    #[allow(dead_code)]
    pub balance: String,
    #[allow(dead_code)]
    pub code: CIDMap,
    #[allow(dead_code)]
    pub state: State,
}

#[derive(Debug, Deserialize)]
#[serde(rename_all = "PascalCase")]
pub struct Receipt {
    #[allow(dead_code)]
    pub exit_code: u32,
    #[serde(rename = "Return")]
    pub result: String,
    #[allow(dead_code)]
    pub gas_used: u64,
}

#[derive(Deserialize, Debug)]
#[serde(rename_all = "PascalCase")]
pub struct MpoolPushMessageResponse {
    pub message: MpoolPushMessageResponseInner,
    #[serde(rename = "CID")]
    pub cid: CIDMap,
}

/// The internal message payload that node rpc sends for `MpoolPushMessageResponse`.
#[derive(Deserialize, Debug)]
#[serde(rename_all = "PascalCase")]
pub struct MpoolPushMessageResponseInner {
    to: String,
    from: String,
    pub value: String,
    pub method: MethodNum,
    pub params: String,

    pub nonce: u64,
    #[serde(rename = "GasLimit")]
    pub gas_limit: u64,
    #[serde(rename = "GasFeeCap")]
    pub gas_fee_cap: String,
    #[serde(rename = "GasPremium")]
    pub gas_premium: String,
    pub version: u16,

    #[serde(rename = "CID")]
    cid: CIDMap,
}

impl MpoolPushMessageResponseInner {
    pub fn cid(&self) -> anyhow::Result<Cid> {
        Cid::try_from(self.cid.clone())
    }

    pub fn to(&self) -> anyhow::Result<Address> {
        Ok(Address::from_str(&self.to)?)
    }

    pub fn from(&self) -> anyhow::Result<Address> {
        Ok(Address::from_str(&self.from)?)
    }
}

pub struct MpoolPushMessage {
    pub to: Address,
    pub from: Address,
    pub value: TokenAmount,
    pub method: MethodNum,
    pub params: Vec<u8>,

    pub nonce: Option<u64>,
    pub gas_limit: Option<TokenAmount>,
    pub gas_fee_cap: Option<TokenAmount>,
    pub gas_premium: Option<TokenAmount>,
    pub cid: Option<Cid>,
    pub version: Option<u16>,
    pub max_fee: Option<TokenAmount>,
}

impl MpoolPushMessage {
    pub fn new(to: Address, from: Address, method: MethodNum, params: Vec<u8>) -> Self {
        MpoolPushMessage {
            to,
            from,
            method,
            params,
            value: TokenAmount::from_atto(0),
            nonce: None,
            gas_limit: None,
            gas_fee_cap: None,
            gas_premium: None,
            cid: None,
            version: None,
            max_fee: None,
        }
    }
}

impl TryFrom<CIDMap> for Cid {
    type Error = anyhow::Error;

    fn try_from(cid_map: CIDMap) -> Result<Self, Self::Error> {
        let cid_option: Option<Cid> = cid_map.into();
        cid_option.ok_or(anyhow!("cid not found"))
    }
}

impl From<CIDMap> for Option<Cid> {
    fn from(m: CIDMap) -> Self {
        m.cid
            .map(|cid| Cid::from_str(&cid).expect("invalid cid str"))
    }
}

impl From<Option<Cid>> for CIDMap {
    fn from(c: Option<Cid>) -> Self {
        c.map(|cid| CIDMap {
            cid: Some(cid.to_string()),
        })
        .unwrap_or(CIDMap { cid: None })
    }
}

impl From<Cid> for CIDMap {
    fn from(c: Cid) -> Self {
        CIDMap {
            cid: Some(c.to_string()),
        }
    }
}

impl Receipt {
   pub fn parse_result_into<T: DeserializeOwned>(self) -> anyhow::Result<T> {
       let r = base64::engine::general_purpose::STANDARD.decode(self.result)
           .map_err(|e| {
               log::error!("cannot base64 decode due to {e:?}");
               anyhow!("cannot decode return string")
           })?;

       cbor::deserialize::<T>(
           &RawBytes::new(r),
           "deserialize create subnet return response"
       ).map_err(|e| {
           log::error!("cannot decode bytes due to {e:?}");
           anyhow!("cannot cbor deserialize return data")
       })
   }
}

#[cfg(test)]
mod tests {
    use crate::lotus::message::WalletKeyType;
    use std::str::FromStr;

    #[test]
    fn test_key_types() {
        let t = WalletKeyType::Secp256k1;
        assert_eq!(t.as_ref(), "secp256k1");

        let t = WalletKeyType::from_str(t.as_ref()).unwrap();
        assert_eq!(t, WalletKeyType::Secp256k1);
    }
}<|MERGE_RESOLUTION|>--- conflicted
+++ resolved
@@ -7,14 +7,10 @@
 use fvm_shared::MethodNum;
 use serde::{Deserialize, Serialize};
 use std::str::FromStr;
-<<<<<<< HEAD
 use base64::Engine;
 use fil_actors_runtime::cbor;
 use fvm_ipld_encoding::RawBytes;
 use serde::de::DeserializeOwned;
-=======
-use anyhow::anyhow;
->>>>>>> 52795ff7
 use strum::{AsRefStr, Display, EnumString};
 
 /// Exec actor parameters
@@ -171,7 +167,7 @@
 
     fn try_from(cid_map: CIDMap) -> Result<Self, Self::Error> {
         let cid_option: Option<Cid> = cid_map.into();
-        cid_option.ok_or(anyhow!("cid not found"))
+        cid_option.ok_or_else(|| anyhow!("cid not found"))
     }
 }
 
