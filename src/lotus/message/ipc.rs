// Copyright 2022-2023 Protocol Labs
// SPDX-License-Identifier: MIT

use cid::Cid;
use fvm_ipld_encoding::RawBytes;
use fvm_shared::clock::ChainEpoch;
use fvm_shared::econ::TokenAmount;
use fvm_shared::MethodNum;
use ipc_gateway::checkpoint::BatchCrossMsgs;
use ipc_gateway::{BottomUpCheckpoint, CrossMsg, Status, StorableMsg};
use ipc_sdk::address::IPCAddress;
use ipc_sdk::subnet_id::SubnetID;
use primitives::TCid;
use serde::{Deserialize, Serialize};

use crate::lotus::message::deserialize::{
    deserialize_ipc_address_from_map, deserialize_subnet_id_from_map,
    deserialize_token_amount_from_str,
};
use crate::lotus::message::serialize::{
    serialize_subnet_id_to_str, serialize_token_amount_to_atto,
};
use crate::lotus::message::CIDMap;

#[derive(Deserialize, Debug)]
#[serde(rename_all = "PascalCase")]
pub struct IPCGetPrevCheckpointForChildResponse {
    #[serde(rename = "CID")]
    pub cid: Option<CIDMap>,
}

/// The state of a gateway actor. The struct omits all fields that are not relevant for the
/// execution of the IPC agent.
#[derive(Deserialize, Debug)]
#[serde(rename_all = "PascalCase")]
pub struct IPCReadGatewayStateResponse {
<<<<<<< HEAD
    pub bottomup_check_period: ChainEpoch,
    pub topdown_check_period: ChainEpoch,
    pub applied_topdown_nonce: u64,
=======
    pub top_down_check_period: ChainEpoch,
>>>>>>> 6469a37d
}

/// The state of a subnet actor. The struct omits all fields that are not relevant for the
/// execution of the IPC agent.
#[derive(Deserialize, Debug)]
#[serde(rename_all = "PascalCase")]
pub struct IPCReadSubnetActorStateResponse {
    pub bottom_up_check_period: ChainEpoch,
    pub validator_set: ValidatorSet,
    pub min_validators: u64,
    pub bottom_up_checkpoint_voting: Voting,
}

/// A subset of the voting structure with information
/// about a checkpoint voting
#[derive(Deserialize, Debug)]
#[serde(rename_all = "PascalCase")]
pub struct Voting {
    pub last_voting_executed: i64,
}

/// SubnetInfo is an auxiliary struct that collects relevant information about the state of a subnet
///
/// Note that the serialization and deserialization casing are different. Reason because for deserialization,
/// it is from the fvm actor, which is `PascalCase`. When serialize, we are using rust's default casing
#[derive(Debug, Serialize, Deserialize)]
pub struct SubnetInfo {
    /// Id of the subnet.
    #[serde(rename(deserialize = "ID"))]
    #[serde(deserialize_with = "deserialize_subnet_id_from_map")]
    #[serde(serialize_with = "serialize_subnet_id_to_str")]
    pub id: SubnetID,
    /// Collateral staked in the subnet.
    #[serde(rename(deserialize = "Stake"))]
    #[serde(deserialize_with = "deserialize_token_amount_from_str")]
    #[serde(serialize_with = "serialize_token_amount_to_atto")]
    pub stake: TokenAmount,
    /// Circulating supply available in the subnet.
    #[serde(rename(deserialize = "CircSupply"))]
    #[serde(deserialize_with = "deserialize_token_amount_from_str")]
    #[serde(serialize_with = "serialize_token_amount_to_atto")]
    pub circ_supply: TokenAmount,
    /// State of the Subnet (Initialized, Active, Killed)
    #[serde(rename(deserialize = "Status"))]
    pub status: Status,
}

/// We need to redefine the struct here due to:
/// In the actor, it is `Deserialize_tuple`, but when returned from json rpc endpoints, it's
/// actually `json` struct. The deserialization is not working because the agent is interpreting
/// the tuple as json.
#[derive(Deserialize, Serialize, Debug)]
pub struct ValidatorSet {
    pub validators: Option<Vec<Validator>>,
    // sequence number that uniquely identifies a validator set
    pub configuration_number: u64,
}

/// The validator struct. See `ValidatorSet` comment on why we need this duplicated definition.
#[derive(Deserialize, Serialize, Debug)]
pub struct Validator {
    pub addr: String,
    pub net_addr: String,
    pub weight: String,
}

/// This deserializes from the `gateway::BottomUpCheckpoint`, we need to redefine
/// here because the Lotus API json serializes and the cbor tuple deserializer is not
/// able to pick it up automatically
#[derive(Deserialize, Serialize, Debug)]
pub struct BottomUpCheckpointWrapper {
    #[serde(rename(deserialize = "Data"))]
    pub data: CheckDataWrapper,
    #[serde(rename(deserialize = "Sig"))]
    #[serde(with = "serde_bytes")]
    pub sig: Option<Vec<u8>>,
}

#[derive(Deserialize, Serialize, Debug)]
pub struct CheckDataWrapper {
    #[serde(rename(deserialize = "Source"))]
    #[serde(deserialize_with = "deserialize_subnet_id_from_map")]
    pub source: SubnetID,
    #[serde(rename(deserialize = "Proof"))]
    #[serde(with = "serde_bytes")]
    pub proof: Option<Vec<u8>>,
    #[serde(rename(deserialize = "Epoch"))]
    pub epoch: i64,
    #[serde(rename(deserialize = "PrevCheck"))]
    pub prev_check: Option<CIDMap>,
    #[serde(rename(deserialize = "Children"))]
    pub children: Option<Vec<CheckData>>,
    #[serde(rename(deserialize = "CrossMsgs"))]
    pub cross_msgs: Option<BatchCrossMsgsWrapper>,
}

#[derive(PartialEq, Eq, Clone, Debug, Default, Deserialize, Serialize)]
pub struct BatchCrossMsgsWrapper {
    #[serde(rename(deserialize = "CrossMsgs"))]
    pub cross_msgs: Option<Vec<CrossMsgsWrapper>>,
    #[serde(rename(deserialize = "Fee"))]
    #[serde(deserialize_with = "deserialize_token_amount_from_str")]
    pub fee: TokenAmount,
}

#[derive(PartialEq, Eq, Clone, Debug, Deserialize, Serialize)]
#[serde(rename_all = "PascalCase")]
pub struct CrossMsgsWrapper {
    pub msg: StorableMsgsWrapper,
    pub wrapped: bool,
}

#[derive(PartialEq, Eq, Clone, Debug, Deserialize, Serialize)]
#[serde(rename_all = "PascalCase")]
pub struct StorableMsgsWrapper {
    #[serde(deserialize_with = "deserialize_ipc_address_from_map")]
    pub from: IPCAddress,
    #[serde(deserialize_with = "deserialize_ipc_address_from_map")]
    pub to: IPCAddress,
    pub method: MethodNum,
    pub params: RawBytes,
    pub value: TokenAmount,
    pub nonce: u64,
}

#[derive(Deserialize, Serialize, Debug)]
pub struct CheckData {
    #[serde(rename(deserialize = "Source"))]
    #[serde(deserialize_with = "deserialize_subnet_id_from_map")]
    pub source: SubnetID,
    #[serde(rename(deserialize = "Checks"))]
    pub checks: Vec<CIDMap>,
}

impl From<BatchCrossMsgsWrapper> for BatchCrossMsgs {
    fn from(wrapper: BatchCrossMsgsWrapper) -> Self {
        let cross_msgs = wrapper.cross_msgs.map(|cross_msgs| {
            cross_msgs
                .into_iter()
                .map(|cross_wrapper| CrossMsg {
                    msg: StorableMsg {
                        from: cross_wrapper.msg.from,
                        to: cross_wrapper.msg.to,
                        method: cross_wrapper.msg.method,
                        params: cross_wrapper.msg.params,
                        value: cross_wrapper.msg.value,
                        nonce: cross_wrapper.msg.nonce,
                    },
                    wrapped: cross_wrapper.wrapped,
                })
                .collect::<Vec<_>>()
        });

        BatchCrossMsgs {
            cross_msgs,
            fee: wrapper.fee,
        }
    }
}

impl TryFrom<BottomUpCheckpointWrapper> for BottomUpCheckpoint {
    type Error = anyhow::Error;

    fn try_from(checkpoint_response: BottomUpCheckpointWrapper) -> Result<Self, Self::Error> {
        let prev_check = if let Some(prev_check) = checkpoint_response.data.prev_check {
            TCid::from(Cid::try_from(prev_check)?)
        } else {
            TCid::default()
        };
        log::debug!("previous checkpoint: {prev_check:?}");

        let children = if let Some(children) = checkpoint_response.data.children {
            children
                .into_iter()
                .map::<Result<_, Self::Error>, _>(|c| {
                    let checks: Result<Vec<_>, _> = c
                        .checks
                        .into_iter()
                        .map(|cid_map| Cid::try_from(cid_map).map(TCid::from))
                        .collect();

                    Ok(ipc_gateway::checkpoint::ChildCheck {
                        source: c.source,
                        checks: checks?,
                    })
                })
                .collect::<Result<Vec<_>, _>>()?
        } else {
            vec![]
        };
        log::debug!("children: {children:?}");

        let cross_msgs = if let Some(cross_msgs) = checkpoint_response.data.cross_msgs {
            BatchCrossMsgs::from(cross_msgs)
        } else {
            BatchCrossMsgs::default()
        };
        log::debug!("cross_msgs: {cross_msgs:?}");

        let data = ipc_gateway::checkpoint::CheckData {
            source: checkpoint_response.data.source,
            proof: checkpoint_response.data.proof.unwrap_or_default(),
            epoch: checkpoint_response.data.epoch,
            prev_check,
            children,
            cross_msgs,
        };
        Ok(BottomUpCheckpoint {
            data,
            sig: checkpoint_response.sig.unwrap_or_default(),
        })
    }
}

#[cfg(test)]
mod tests {
    use crate::lotus::message::ipc::IPCReadSubnetActorStateResponse;

    #[test]
    fn deserialize_ipc_subnet_state() {
        let raw = r#"
        {"Name":"test2","ParentID":{"Parent":"/root","Actor":"t00"},"IPCGatewayAddr":"t064","Consensus":3,"MinValidatorStake":"1000000000000000000","TotalStake":"10000000000000000000","Stake":{"/":"bafy2bzacebentzoqaapingrxwknlxqcusl23rqaa7cwb42u76fgvb25nxpmhq"},"Status":1,"Genesis":null,"BottomUpCheckPeriod":10,"TopDownCheckPeriod":10,"GenesisEpoch":0,"CommittedCheckpoints":{"/":"bafy2bzaceamp42wmmgr2g2ymg46euououzfyck7szknvfacqscohrvaikwfay"},"ValidatorSet":{"validators":[{"addr":"t1cp4q4lqsdhob23ysywffg2tvbmar5cshia4rweq","net_addr":"test","weight":"10000000000000000000"}],"configuration_number":1},"MinValidators":1,"PreviousExecutedCheckpoint":{"/":"bafy2bzacedkoa623kvi5gfis2yks7xxjl73vg7xwbojz4tpq63dd5jpfz757i"},"BottomUpCheckpointVoting":{"GenesisEpoch":0,"SubmissionPeriod":10,"LastVotingExecuted":0,"ExecutableEpochQueue":null,"EpochVoteSubmission":{"/":"bafy2bzaceamp42wmmgr2g2ymg46euououzfyck7szknvfacqscohrvaikwfay"},"Ratio":{"Num":2,"Denom":3}}}
        "#;

        let r = serde_json::from_str::<IPCReadSubnetActorStateResponse>(raw);
        assert!(r.is_ok());
    }
}<|MERGE_RESOLUTION|>--- conflicted
+++ resolved
@@ -34,13 +34,9 @@
 #[derive(Deserialize, Debug)]
 #[serde(rename_all = "PascalCase")]
 pub struct IPCReadGatewayStateResponse {
-<<<<<<< HEAD
-    pub bottomup_check_period: ChainEpoch,
-    pub topdown_check_period: ChainEpoch,
+    pub bottom_up_check_period: ChainEpoch,
+    pub top_down_check_period: ChainEpoch,
     pub applied_topdown_nonce: u64,
-=======
-    pub top_down_check_period: ChainEpoch,
->>>>>>> 6469a37d
 }
 
 /// The state of a subnet actor. The struct omits all fields that are not relevant for the
