// Copyright 2022-2023 Protocol Labs
// SPDX-License-Identifier: MIT
pub mod create;
pub mod fund;
pub mod join;
pub mod kill;
pub mod leave;
pub mod list_subnets;
<<<<<<< HEAD
pub mod propagate;
pub mod release;
pub mod subnet;
pub mod whitelist;
=======
pub mod subnet;

use crate::config::Subnet;
use anyhow::{anyhow, Result};
use fvm_shared::address::Address;
use std::str::FromStr;

pub(crate) fn check_subnet(subnet: &Subnet) -> Result<()> {
    if subnet.auth_token.is_none() {
        log::error!("subnet {:?} does not have auth token", subnet.id);
        return Err(anyhow!("Internal server error"));
    }
    Ok(())
}

pub(crate) fn parse_from(subnet: &Subnet, from: Option<String>) -> Result<Address> {
    let addr = match from {
        Some(addr) => Address::from_str(&addr)?,
        None => {
            if subnet.accounts.is_empty() {
                log::error!("subnet does not have account defined, {:?}", subnet.id);
                return Err(anyhow!("Internal server error"));
            } else {
                subnet.accounts[0]
            }
        }
    };
    Ok(addr)
}
>>>>>>> fdcd8589
<|MERGE_RESOLUTION|>--- conflicted
+++ resolved
@@ -6,13 +6,10 @@
 pub mod kill;
 pub mod leave;
 pub mod list_subnets;
-<<<<<<< HEAD
 pub mod propagate;
 pub mod release;
 pub mod subnet;
 pub mod whitelist;
-=======
-pub mod subnet;
 
 use crate::config::Subnet;
 use anyhow::{anyhow, Result};
@@ -40,5 +37,4 @@
         }
     };
     Ok(addr)
-}
->>>>>>> fdcd8589
+}