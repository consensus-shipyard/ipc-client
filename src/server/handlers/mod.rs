// Copyright 2022-2023 Protocol Labs
// SPDX-License-Identifier: MIT
//! The module contains the handlers implementation for the json rpc server.

pub mod create;
mod subnet;

<<<<<<< HEAD
use anyhow::{anyhow, Result};
use std::collections::HashMap;
use std::sync::Arc;
use serde_json::Value;
pub use create::{CreateSubnetResponse, CreateSubnetParams};
use crate::config::Subnet;
use crate::jsonrpc::JsonRpcClientImpl;
use crate::lotus::client::LotusJsonRPCClient;
use crate::manager::LotusSubnetManager;
=======
>>>>>>> 958e0993
use crate::server::create::CreateSubnetHandler;
use crate::server::handlers::subnet::SubnetManagerPool;
use crate::server::JsonRPCRequestHandler;
use anyhow::{anyhow, Result};
pub use create::{CreateSubnetParams, CreateSubnetResponse};
use serde_json::Value;
use std::collections::HashMap;

pub type Method = String;

/// A util enum to avoid Box<dyn> mess in Handlers struct
enum HandlerWrapper {
    CreateSubnet(CreateSubnetHandler<JsonRpcClientImpl>),
}

/// The collection of all json rpc handlers
pub struct Handlers {
    handlers: HashMap<Method, HandlerWrapper>,
}

impl Handlers {
    pub fn new(subnets: HashMap<String, Subnet>) -> Self {
        let managers = Self::create_managers(&subnets);
        let shared = Arc::new(
            SubnetManagerPool::new(subnets, managers)
                .expect("cannot init subnet managers, configuration error")
        );

        let mut handlers = HashMap::new();

<<<<<<< HEAD
        let create_subnet = HandlerWrapper::CreateSubnet(CreateSubnetHandler::new(shared));
=======
        let create_subnet = HandlerWrapper::CreateSubnet(CreateSubnetHandler {});
>>>>>>> 958e0993
        handlers.insert(String::from("create_subnet"), create_subnet);

        Self { handlers }
    }

    pub async fn handle(&self, method: Method, params: Value) -> Result<Value> {
        if let Some(wrapper) = self.handlers.get(&method) {
            match wrapper {
                HandlerWrapper::CreateSubnet(handler) => {
                    let r = handler.handle(serde_json::from_value(params)?).await?;
                    Ok(serde_json::to_value(r)?)
                }
            }
        } else {
            Err(anyhow!("method not supported"))
        }
    }
<<<<<<< HEAD

    /// Create the needed subnet managers for each subnet.
    ///
    /// Since we don't have a large number of subnet for now, to keep things simple,
    /// these managers are created upon initialization.
    ///
    /// If the traffic received by the json rpc node increases or the number of subnets increases
    /// significantly, we can use Connection Pooling for manage the subnet managers.
    fn create_managers(subnets: &HashMap<String, Subnet>) -> HashMap<String, LotusSubnetManager<JsonRpcClientImpl>> {
        let mut managers = HashMap::new();
        subnets.iter().for_each(|(subnet, subnet_config)| {
            let json_rpc_client = JsonRpcClientImpl::new(
                subnet_config.jsonrpc_api_http.clone(),
                subnet_config.auth_token.clone().as_deref(),
            );
            let lotus_client = LotusJsonRPCClient::new(json_rpc_client);
            managers.insert(subnet.clone(), LotusSubnetManager::new(lotus_client));
        });
        managers
=======
}

impl Default for Handlers {
    fn default() -> Self {
        Self::new()
>>>>>>> 958e0993
    }
}<|MERGE_RESOLUTION|>--- conflicted
+++ resolved
@@ -5,18 +5,10 @@
 pub mod create;
 mod subnet;
 
-<<<<<<< HEAD
-use anyhow::{anyhow, Result};
-use std::collections::HashMap;
-use std::sync::Arc;
-use serde_json::Value;
-pub use create::{CreateSubnetResponse, CreateSubnetParams};
 use crate::config::Subnet;
 use crate::jsonrpc::JsonRpcClientImpl;
 use crate::lotus::client::LotusJsonRPCClient;
 use crate::manager::LotusSubnetManager;
-=======
->>>>>>> 958e0993
 use crate::server::create::CreateSubnetHandler;
 use crate::server::handlers::subnet::SubnetManagerPool;
 use crate::server::JsonRPCRequestHandler;
@@ -24,6 +16,7 @@
 pub use create::{CreateSubnetParams, CreateSubnetResponse};
 use serde_json::Value;
 use std::collections::HashMap;
+use std::sync::Arc;
 
 pub type Method = String;
 
@@ -40,18 +33,14 @@
 impl Handlers {
     pub fn new(subnets: HashMap<String, Subnet>) -> Self {
         let managers = Self::create_managers(&subnets);
-        let shared = Arc::new(
+        let pool = Arc::new(
             SubnetManagerPool::new(subnets, managers)
-                .expect("cannot init subnet managers, configuration error")
+                .expect("cannot init subnet managers, configuration error"),
         );
 
         let mut handlers = HashMap::new();
 
-<<<<<<< HEAD
-        let create_subnet = HandlerWrapper::CreateSubnet(CreateSubnetHandler::new(shared));
-=======
-        let create_subnet = HandlerWrapper::CreateSubnet(CreateSubnetHandler {});
->>>>>>> 958e0993
+        let create_subnet = HandlerWrapper::CreateSubnet(CreateSubnetHandler::new(pool));
         handlers.insert(String::from("create_subnet"), create_subnet);
 
         Self { handlers }
@@ -69,7 +58,6 @@
             Err(anyhow!("method not supported"))
         }
     }
-<<<<<<< HEAD
 
     /// Create the needed subnet managers for each subnet.
     ///
@@ -78,7 +66,9 @@
     ///
     /// If the traffic received by the json rpc node increases or the number of subnets increases
     /// significantly, we can use Connection Pooling for manage the subnet managers.
-    fn create_managers(subnets: &HashMap<String, Subnet>) -> HashMap<String, LotusSubnetManager<JsonRpcClientImpl>> {
+    fn create_managers(
+        subnets: &HashMap<String, Subnet>,
+    ) -> HashMap<String, LotusSubnetManager<JsonRpcClientImpl>> {
         let mut managers = HashMap::new();
         subnets.iter().for_each(|(subnet, subnet_config)| {
             let json_rpc_client = JsonRpcClientImpl::new(
@@ -89,12 +79,5 @@
             managers.insert(subnet.clone(), LotusSubnetManager::new(lotus_client));
         });
         managers
-=======
-}
-
-impl Default for Handlers {
-    fn default() -> Self {
-        Self::new()
->>>>>>> 958e0993
     }
 }