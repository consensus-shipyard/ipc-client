<<<<<<< HEAD
// Copyright 2022-2023 Protocol Labs
// SPDX-License-Identifier: MIT
use crate::config::JSON_RPC_ENDPOINT;
use crate::config::{Server as JsonRPCServerConfig, JSON_RPC_VERSION};
=======
use std::sync::Arc;
>>>>>>> 9856250b
use crate::server::request::JSONRPCRequest;
use crate::server::response::{JSONRPCError, JSONRPCErrorResponse, JSONRPCResultResponse};
use bytes::Bytes;
use warp::http::StatusCode;
use warp::reject::Reject;
use warp::reply::with_status;
use warp::{Filter, Rejection, Reply};
<<<<<<< HEAD
=======
use crate::config::{Config, JSON_RPC_VERSION};
use crate::config::JSON_RPC_ENDPOINT;
use crate::server::Handlers;

type ArcHandlers = Arc<Handlers>;
>>>>>>> 9856250b

/// The IPC JSON RPC node that contains all the methods and handlers. The underlying implementation
/// is using `warp`.
///
/// Note that currently only http json rpc is supported.
///
/// # Examples
/// ```no_run
/// use ipc_agent::config::Config;
/// use ipc_agent::server::jsonrpc::JsonRPCServer;
///
/// #[tokio::main]
/// async fn main() {
///     let config = Config::from_file("PATH TO YOUR CONFIG FILE").unwrap();
///     let n = JsonRPCServer::new(config);
///     n.run().await;
/// }
/// ```
pub struct JsonRPCServer {
    config: Config,
}

impl JsonRPCServer {
    pub fn new(config: Config) -> Self {
        Self { config }
    }

    /// Runs the node in the current thread
    pub async fn run(&self) {
<<<<<<< HEAD
        log::info!(
            "IPC agent rpc node listening at {:?}",
            self.config.json_rpc_address
        );
        warp::serve(json_rpc_filter())
            .run(self.config.json_rpc_address)
            .await;
=======
        log::info!("IPC agent rpc node listening at {:?}", self.config.server.json_rpc_address);

        let handlers = Arc::new(Handlers::new());
        warp::serve(json_rpc_filter(handlers)).run(self.config.server.json_rpc_address).await;
>>>>>>> 9856250b
    }
}

// Internal implementations

/// Create the json_rpc filter. The filter does the following:
/// - Listen to POST requests on the DEFAULT_JSON_RPC_ENDPOINT
/// - Extract the body of the request.
/// - Pass it to to the json_rpc_filter to deserialize into a jsonrpc request.
fn json_rpc_filter(handlers: ArcHandlers) -> impl Filter<Extract = (impl Reply,), Error = warp::Rejection> + Clone {
    warp::post()
        .and(warp::path(JSON_RPC_ENDPOINT))
        .and(warp::body::bytes())
        .and_then(to_json_rpc_request)
        .and(with_handlers(handlers))
        .and_then(handle_request)
        .recover(handle_rejection)
}

fn with_handlers(handlers: ArcHandlers) -> impl Filter<Extract = (ArcHandlers,), Error = std::convert::Infallible> + Clone {
    warp::any().map(move || handlers.clone())
}

// Filter that deserializes the body of the request into a jsonrpc request.
async fn to_json_rpc_request(bytes: Bytes) -> Result<JSONRPCRequest, warp::Rejection> {
    serde_json::from_slice::<JSONRPCRequest>(bytes.as_ref()).map_err(|e| {
        log::debug!("cannot deserialize {bytes:?} due to {e:?}");
        warp::reject::custom(InvalidParameter)
    })
}

/// Main function responsible for handling and routing jsonrpc requests to the right underlying handler according to the method
async fn handle_request(json_rpc_request: JSONRPCRequest, handlers: ArcHandlers) -> Result<impl Reply, warp::Rejection> {
    log::debug!("received json rpc request = {:?}", json_rpc_request);

    let JSONRPCRequest {
        id,
        method,
        params,
        jsonrpc,
    } = json_rpc_request;

    if jsonrpc != JSON_RPC_VERSION {
        return Ok(warp::reply::json(&JSONRPCErrorResponse::invalid_request(
            id,
        )));
    }

    log::info!("received method = {method:?} and params = {params:?}");
    match handlers.handle(method, params).await {
        Ok(response) => {
            Ok(warp::reply::json(&JSONRPCResultResponse::new(id, response)))
        },
        Err(e) => {
            let error: JSONRPCError<()> = JSONRPCError { code: -1, data: None, message: e.to_string() };
            Ok(warp::reply::json(&JSONRPCErrorResponse::new(id, error)))
        }
    }
}

/// The invalid parameter warp rejection error handling
#[derive(Debug)]
struct InvalidParameter;

impl Reject for InvalidParameter {}

async fn handle_rejection(err: Rejection) -> Result<impl Reply, warp::Rejection> {
    if err.is_not_found() {
        Ok(with_status("NOT_FOUND", StatusCode::NOT_FOUND))
    } else if err.find::<InvalidParameter>().is_some() {
        Ok(with_status("BAD_REQUEST", StatusCode::BAD_REQUEST))
    } else {
        log::error!("unhandled rejection: {:?}", err);
        Ok(with_status(
            "INTERNAL_SERVER_ERROR",
            StatusCode::INTERNAL_SERVER_ERROR,
        ))
    }
}

#[cfg(test)]
mod tests {
<<<<<<< HEAD
    use crate::config::JSON_RPC_ENDPOINT;
    use crate::config::JSON_RPC_VERSION;
    use crate::server::jsonrpc::{json_rpc_filter, JSONRPCResultResponse};
=======
    use std::sync::Arc;
    use crate::server::jsonrpc::{ArcHandlers, json_rpc_filter, JSONRPCResultResponse};
>>>>>>> 9856250b
    use crate::server::request::JSONRPCRequest;
    use warp::http::StatusCode;
<<<<<<< HEAD
=======
    use crate::config::JSON_RPC_ENDPOINT;
    use crate::server::Handlers;

    fn get_test_handlers() -> ArcHandlers {
        Arc::new(Handlers::new())
    }
>>>>>>> 9856250b

    #[tokio::test]
    #[ignore]
    async fn test_json_rpc_filter_works() {
        let filter = json_rpc_filter(get_test_handlers());

        let foo = "foo".to_string();
        let jsonrpc = String::from(JSON_RPC_VERSION);
        let id = 0;

        let req = JSONRPCRequest {
            id,
            jsonrpc: jsonrpc.clone(),
            method: foo.clone(),
            params: Default::default(),
        };

        let value = warp::test::request()
            .method("POST")
            .path(&format!("/{JSON_RPC_ENDPOINT:}"))
            .json(&req)
            .reply(&filter)
            .await;

        let v = serde_json::from_slice::<JSONRPCResultResponse<()>>(value.body()).unwrap();

        assert_eq!(v.id, id);
        assert_eq!(v.jsonrpc, jsonrpc);
        //assert_eq!(v.result, ());
    }

    #[tokio::test]
    async fn test_json_rpc_filter_cannot_parse_param() {
        let filter = json_rpc_filter(get_test_handlers());

        let value = warp::test::request()
            .method("POST")
            .path(&format!("/{JSON_RPC_ENDPOINT:}"))
            .json(&())
            .reply(&filter)
            .await;

        assert_eq!(StatusCode::BAD_REQUEST, value.status());
    }

    #[tokio::test]
    async fn test_json_rpc_filter_not_found() {
        let filter = json_rpc_filter(get_test_handlers());

        let value = warp::test::request()
            .method("POST")
            .path("/random")
            .json(&())
            .reply(&filter)
            .await;

        assert_eq!(StatusCode::NOT_FOUND, value.status());
    }
}<|MERGE_RESOLUTION|>--- conflicted
+++ resolved
@@ -1,26 +1,18 @@
-<<<<<<< HEAD
 // Copyright 2022-2023 Protocol Labs
 // SPDX-License-Identifier: MIT
 use crate::config::JSON_RPC_ENDPOINT;
-use crate::config::{Server as JsonRPCServerConfig, JSON_RPC_VERSION};
-=======
-use std::sync::Arc;
->>>>>>> 9856250b
+use crate::config::{Config, JSON_RPC_VERSION};
 use crate::server::request::JSONRPCRequest;
 use crate::server::response::{JSONRPCError, JSONRPCErrorResponse, JSONRPCResultResponse};
+use crate::server::Handlers;
 use bytes::Bytes;
+use std::sync::Arc;
 use warp::http::StatusCode;
 use warp::reject::Reject;
 use warp::reply::with_status;
 use warp::{Filter, Rejection, Reply};
-<<<<<<< HEAD
-=======
-use crate::config::{Config, JSON_RPC_VERSION};
-use crate::config::JSON_RPC_ENDPOINT;
-use crate::server::Handlers;
 
 type ArcHandlers = Arc<Handlers>;
->>>>>>> 9856250b
 
 /// The IPC JSON RPC node that contains all the methods and handlers. The underlying implementation
 /// is using `warp`.
@@ -50,20 +42,15 @@
 
     /// Runs the node in the current thread
     pub async fn run(&self) {
-<<<<<<< HEAD
         log::info!(
             "IPC agent rpc node listening at {:?}",
-            self.config.json_rpc_address
+            self.config.server.json_rpc_address
         );
-        warp::serve(json_rpc_filter())
-            .run(self.config.json_rpc_address)
-            .await;
-=======
-        log::info!("IPC agent rpc node listening at {:?}", self.config.server.json_rpc_address);
 
         let handlers = Arc::new(Handlers::new());
-        warp::serve(json_rpc_filter(handlers)).run(self.config.server.json_rpc_address).await;
->>>>>>> 9856250b
+        warp::serve(json_rpc_filter(handlers))
+            .run(self.config.server.json_rpc_address)
+            .await;
     }
 }
 
@@ -73,7 +60,9 @@
 /// - Listen to POST requests on the DEFAULT_JSON_RPC_ENDPOINT
 /// - Extract the body of the request.
 /// - Pass it to to the json_rpc_filter to deserialize into a jsonrpc request.
-fn json_rpc_filter(handlers: ArcHandlers) -> impl Filter<Extract = (impl Reply,), Error = warp::Rejection> + Clone {
+fn json_rpc_filter(
+    handlers: ArcHandlers,
+) -> impl Filter<Extract = (impl Reply,), Error = warp::Rejection> + Clone {
     warp::post()
         .and(warp::path(JSON_RPC_ENDPOINT))
         .and(warp::body::bytes())
@@ -83,7 +72,9 @@
         .recover(handle_rejection)
 }
 
-fn with_handlers(handlers: ArcHandlers) -> impl Filter<Extract = (ArcHandlers,), Error = std::convert::Infallible> + Clone {
+fn with_handlers(
+    handlers: ArcHandlers,
+) -> impl Filter<Extract = (ArcHandlers,), Error = std::convert::Infallible> + Clone {
     warp::any().map(move || handlers.clone())
 }
 
@@ -96,7 +87,10 @@
 }
 
 /// Main function responsible for handling and routing jsonrpc requests to the right underlying handler according to the method
-async fn handle_request(json_rpc_request: JSONRPCRequest, handlers: ArcHandlers) -> Result<impl Reply, warp::Rejection> {
+async fn handle_request(
+    json_rpc_request: JSONRPCRequest,
+    handlers: ArcHandlers,
+) -> Result<impl Reply, warp::Rejection> {
     log::debug!("received json rpc request = {:?}", json_rpc_request);
 
     let JSONRPCRequest {
@@ -114,11 +108,13 @@
 
     log::info!("received method = {method:?} and params = {params:?}");
     match handlers.handle(method, params).await {
-        Ok(response) => {
-            Ok(warp::reply::json(&JSONRPCResultResponse::new(id, response)))
-        },
+        Ok(response) => Ok(warp::reply::json(&JSONRPCResultResponse::new(id, response))),
         Err(e) => {
-            let error: JSONRPCError<()> = JSONRPCError { code: -1, data: None, message: e.to_string() };
+            let error: JSONRPCError<()> = JSONRPCError {
+                code: -1,
+                data: None,
+                message: e.to_string(),
+            };
             Ok(warp::reply::json(&JSONRPCErrorResponse::new(id, error)))
         }
     }
@@ -146,25 +142,16 @@
 
 #[cfg(test)]
 mod tests {
-<<<<<<< HEAD
-    use crate::config::JSON_RPC_ENDPOINT;
-    use crate::config::JSON_RPC_VERSION;
-    use crate::server::jsonrpc::{json_rpc_filter, JSONRPCResultResponse};
-=======
+    use crate::config::{JSON_RPC_ENDPOINT, JSON_RPC_VERSION};
+    use crate::server::jsonrpc::{json_rpc_filter, ArcHandlers, JSONRPCResultResponse};
+    use crate::server::request::JSONRPCRequest;
+    use crate::server::Handlers;
     use std::sync::Arc;
-    use crate::server::jsonrpc::{ArcHandlers, json_rpc_filter, JSONRPCResultResponse};
->>>>>>> 9856250b
-    use crate::server::request::JSONRPCRequest;
     use warp::http::StatusCode;
-<<<<<<< HEAD
-=======
-    use crate::config::JSON_RPC_ENDPOINT;
-    use crate::server::Handlers;
 
     fn get_test_handlers() -> ArcHandlers {
         Arc::new(Handlers::new())
     }
->>>>>>> 9856250b
 
     #[tokio::test]
     #[ignore]
