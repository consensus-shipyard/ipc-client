--- conflicted
+++ resolved
@@ -4,11 +4,8 @@
 use futures_util::{SinkExt, StreamExt};
 use reqwest::header::HeaderValue;
 use reqwest::Client;
-<<<<<<< HEAD
-=======
 use serde::de::DeserializeOwned;
 use serde::Deserialize;
->>>>>>> 04032471
 use serde_json::json;
 use serde_json::Value;
 use tokio::net::TcpStream;
@@ -166,11 +163,7 @@
                     chan.send(value).await.unwrap();
                 }
                 Err(err) => {
-<<<<<<< HEAD
-                    log::error!("Error reading message from websocket stream: {}", err);
-=======
                     log::error!("Error reading message from websocket stream: {:?}", err);
->>>>>>> 04032471
                     break;
                 }
             },
@@ -193,25 +186,15 @@
 
     let request_value = if has_params {
         json!({
-<<<<<<< HEAD
-            "jsonrpc": "2.0",
-            "id": 1,
-=======
             "jsonrpc": DEFAULT_JSON_RPC_VERSION,
             "id": DEFAULT_JSON_RPC_ID,
->>>>>>> 04032471
             "method": method,
             "params": params,
         })
     } else {
         json!({
-<<<<<<< HEAD
-            "jsonrpc": "2.0",
-            "id": 1,
-=======
             "jsonrpc": DEFAULT_JSON_RPC_VERSION,
             "id": DEFAULT_JSON_RPC_ID,
->>>>>>> 04032471
             "method": method,
         })
     };
