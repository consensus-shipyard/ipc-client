// Copyright 2022-2023 Protocol Labs
// SPDX-License-Identifier: MIT
//! This mod contains the different command line implementations.

mod checkpoint;
mod config;
mod crossmsg;
mod daemon;
mod subnet;
mod util;
pub mod wallet;

use crate::cli::commands::checkpoint::CheckpointCommandsArgs;
use crate::cli::commands::crossmsg::CrossMsgsCommandsArgs;
use crate::cli::commands::daemon::{LaunchDaemon, LaunchDaemonArgs};
use crate::cli::commands::util::UtilCommandsArgs;
use crate::cli::{CommandLineHandler, GlobalArguments};
use crate::server::{new_evm_keystore_from_path, new_keystore_from_path};
use anyhow::{Context, Result};
<<<<<<< HEAD
use clap::{Command, CommandFactory, Parser, Subcommand};
use clap_complete::{generate, Generator, Shell};
use ipc_identity::KeyStore;
=======
use clap::{Parser, Subcommand};
use ipc_identity::{KeyStore, PersistentKeyStore};
>>>>>>> 8122281e
use std::fmt::Debug;
use std::io;
use subnet::SubnetCommandsArgs;
use url::Url;

use crate::cli::commands::config::ConfigCommandsArgs;
use crate::cli::commands::wallet::WalletCommandsArgs;

pub use subnet::*;

use super::default_repo_path;

/// The collection of all subcommands to be called, see clap's documentation for usage. Internal
/// to the current mode. Register a new command accordingly.
#[derive(Debug, Subcommand)]
enum Commands {
    /// Launch the ipc agent daemon.
    ///
    /// Note that, technically speaking, this just launches the ipc agent node and runs in the foreground
    /// and not in the background as what daemon processes are. Still, this struct contains `Daemon`
    /// due to the convention from `lotus` and the expected behavior from the filecoin user group.
    Daemon(LaunchDaemonArgs),
    Config(ConfigCommandsArgs),
    Subnet(SubnetCommandsArgs),
    Wallet(WalletCommandsArgs),
    CrossMsg(CrossMsgsCommandsArgs),
    Checkpoint(CheckpointCommandsArgs),
    Util(UtilCommandsArgs),
}

#[derive(Debug, Parser)]
#[command(
    name = "ipc",
    about = "The IPC agent command line tool",
    version = "v0.0.1"
)]
#[command(propagate_version = true)]
struct IPCAgentCliCommands {
    // If provided, outputs the completion file for given shell
    #[arg(long = "generate", value_enum)]
    generator: Option<Shell>,
    #[clap(flatten)]
    global_params: GlobalArguments,
    #[command(subcommand)]
    command: Option<Commands>,
}

/// The `cli` method exposed to handle all the cli commands, ideally from main.
///
/// # Examples
/// Sample usage:
/// ```ignore
/// # to start the daemon with
/// ipc-client daemon ./config/template.toml
/// ```
///
/// To register a new command, add the command to
/// ```ignore
/// pub async fn cli() {
///
///     // ... other code
///
///     let r = match &args.command {
///         // ... other existing commands
///         Commands::NewCommand => NewCommand::handle(n).await,
///     };
///
///     // ... other code
/// ```
/// Also add this type to Command enum.
/// ```ignore
/// enum Commands {
///     NewCommand(NewCommandArgs),
/// }
/// ```
pub async fn cli() -> anyhow::Result<()> {
    // parse the arguments
    let args = IPCAgentCliCommands::parse();

    if let Some(generator) = args.generator {
        let mut cmd = IPCAgentCliCommands::command();
        print_completions(generator, &mut cmd);
        Ok(())
    } else {
        let global = &args.global_params;
        if let Some(c) = &args.command {
            let r = match &c {
                Commands::Daemon(args) => LaunchDaemon::handle(global, args).await,
                Commands::Config(args) => args.handle(global).await,
                Commands::Subnet(args) => args.handle(global).await,
                Commands::CrossMsg(args) => args.handle(global).await,
                Commands::Wallet(args) => args.handle(global).await,
                Commands::Checkpoint(args) => args.handle(global).await,
                Commands::Util(args) => args.handle(global).await,
            };

            r.with_context(|| format!("error processing command {:?}", args.command))
        } else {
            Ok(())
        }
    }
}

fn print_completions<G: Generator>(gen: G, cmd: &mut Command) {
    generate(gen, cmd, cmd.get_name().to_string(), &mut io::stdout());
}

pub(crate) fn get_ipc_agent_url(
    ipc_agent_url: &Option<String>,
    global: &GlobalArguments,
) -> Result<Url> {
    let url = match ipc_agent_url {
        Some(url) => url.parse()?,
        None => {
            let config = global.config()?;
            let addr = config.server.json_rpc_address.to_string();
            // We are resolving back to our own ipc-agent node.
            // Since it's our own node, we will use http since we
            // should be in the same network.
            format!("http://{addr:}/json_rpc").parse()?
        }
    };
    Ok(url)
}

pub(crate) fn get_fvm_store(path: Option<String>) -> Result<KeyStore> {
    let path = match path {
        Some(p) => p,
        None => default_repo_path(),
    };
    new_keystore_from_path(&path)
}

pub(crate) fn get_evm_keystore(
    path: &Option<String>,
) -> Result<PersistentKeyStore<ethers::types::Address>> {
    match path {
        Some(p) => new_evm_keystore_from_path(p),
        None => new_evm_keystore_from_path(&default_repo_path()),
    }
}<|MERGE_RESOLUTION|>--- conflicted
+++ resolved
@@ -17,14 +17,11 @@
 use crate::cli::{CommandLineHandler, GlobalArguments};
 use crate::server::{new_evm_keystore_from_path, new_keystore_from_path};
 use anyhow::{Context, Result};
-<<<<<<< HEAD
+
 use clap::{Command, CommandFactory, Parser, Subcommand};
 use clap_complete::{generate, Generator, Shell};
-use ipc_identity::KeyStore;
-=======
-use clap::{Parser, Subcommand};
 use ipc_identity::{KeyStore, PersistentKeyStore};
->>>>>>> 8122281e
+
 use std::fmt::Debug;
 use std::io;
 use subnet::SubnetCommandsArgs;
@@ -57,7 +54,7 @@
 
 #[derive(Debug, Parser)]
 #[command(
-    name = "ipc",
+    name = "ipc-agent",
     about = "The IPC agent command line tool",
     version = "v0.0.1"
 )]
