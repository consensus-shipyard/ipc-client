--- conflicted
+++ resolved
@@ -35,11 +35,7 @@
             .request::<ChainEpoch>(json_rpc_methods::FUND, serde_json::to_value(params)?)
             .await?;
 
-<<<<<<< HEAD
         log::info!("funded subnet: {:} at epoch: {epoch:}", arguments.subnet);
-=======
-        log::info!("funded subnet: {:} at epoch: {epoch:?}", arguments.subnet);
->>>>>>> 6cb51dea
 
         Ok(())
     }
