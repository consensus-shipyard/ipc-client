--- conflicted
+++ resolved
@@ -32,17 +32,10 @@
             amount: arguments.amount,
         };
         let epoch = json_rpc_client
-<<<<<<< HEAD
             .request::<ChainEpoch>(json_rpc_methods::RELEASE, serde_json::to_value(params)?)
             .await?;
 
         log::info!("released subnet: {:} at epoch {epoch:}", arguments.subnet);
-=======
-            .request::<()>(json_rpc_methods::RELEASE, serde_json::to_value(params)?)
-            .await?;
-
-        log::info!("released subnet: {:} at epoch: {epoch:?}", arguments.subnet);
->>>>>>> 6cb51dea
 
         Ok(())
     }
