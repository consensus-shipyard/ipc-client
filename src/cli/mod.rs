// Copyright 2022-2023 Protocol Labs
// SPDX-License-Identifier: MIT
use anyhow::Result;
use async_trait::async_trait;
use clap::Args;

mod commands;

use crate::config::Config;
pub use commands::cli;

const DEFAULT_CONFIG_PATH: &str = ".ipc_agent/config.toml";

/// The trait that represents the abstraction of a command line handler. To implement a new command
/// line operation, implement this trait and register it.
///
/// Note that this trait does not support a stateful implementation as we assume CLI commands are all
/// constructed from scratch.
#[async_trait]
pub trait CommandLineHandler {
    /// Abstraction for command line operations arguments.
    ///
    /// NOTE that this parameter is used to generate the command line arguments.
    /// Currently we are directly integrating with `clap` crate. In the future we can use our own
    /// implementation to abstract away external crates. But this should be good for now.
    type Arguments: std::fmt::Debug + Args;

    /// Handles the request with the provided arguments. Dev should handle the content to print and how
<<<<<<< HEAD
    async fn handle(global: &GlobalParams, arguments: &Self::Arguments) -> anyhow::Result<()>;
}

#[derive(Debug, Args, Clone)]
pub struct GlobalParams {
=======
    async fn handle(global: &GlobalArguments, arguments: &Self::Arguments) -> anyhow::Result<()>;
}

/// The global arguments that will be shared by all cli commands.
#[derive(Debug, Args, Clone)]
pub struct GlobalArguments {
>>>>>>> 84513223
    #[arg(
        help = "The toml config file path for IPC Agent, default to ${HOME}/.ipc_agent/config.toml"
    )]
    config_path: Option<String>,
}

<<<<<<< HEAD
impl GlobalParams {
=======
impl GlobalArguments {
>>>>>>> 84513223
    pub fn config_path(&self) -> String {
        self.config_path.clone().unwrap_or_else(|| {
            let home = match std::env::var("HOME") {
                Ok(home) => home,
<<<<<<< HEAD
                Err(_) => String::from(""), // cannot get home, just use current dir
=======
                Err(_) => panic!("cannot get home"),
>>>>>>> 84513223
            };
            format!("{home:}/{:}", DEFAULT_CONFIG_PATH)
        })
    }

    pub fn config(&self) -> Result<Config> {
        let config_path = self.config_path();
        Config::from_file(config_path)
    }
}<|MERGE_RESOLUTION|>--- conflicted
+++ resolved
@@ -26,40 +26,24 @@
     type Arguments: std::fmt::Debug + Args;
 
     /// Handles the request with the provided arguments. Dev should handle the content to print and how
-<<<<<<< HEAD
-    async fn handle(global: &GlobalParams, arguments: &Self::Arguments) -> anyhow::Result<()>;
-}
-
-#[derive(Debug, Args, Clone)]
-pub struct GlobalParams {
-=======
     async fn handle(global: &GlobalArguments, arguments: &Self::Arguments) -> anyhow::Result<()>;
 }
 
 /// The global arguments that will be shared by all cli commands.
 #[derive(Debug, Args, Clone)]
 pub struct GlobalArguments {
->>>>>>> 84513223
     #[arg(
         help = "The toml config file path for IPC Agent, default to ${HOME}/.ipc_agent/config.toml"
     )]
     config_path: Option<String>,
 }
 
-<<<<<<< HEAD
-impl GlobalParams {
-=======
 impl GlobalArguments {
->>>>>>> 84513223
     pub fn config_path(&self) -> String {
         self.config_path.clone().unwrap_or_else(|| {
             let home = match std::env::var("HOME") {
                 Ok(home) => home,
-<<<<<<< HEAD
-                Err(_) => String::from(""), // cannot get home, just use current dir
-=======
                 Err(_) => panic!("cannot get home"),
->>>>>>> 84513223
             };
             format!("{home:}/{:}", DEFAULT_CONFIG_PATH)
         })
