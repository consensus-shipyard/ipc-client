--- conflicted
+++ resolved
@@ -1,11 +1,7 @@
 mod cli;
-<<<<<<< HEAD
 mod config;
-mod error;
 mod jsonrpc;
 mod lotus;
-=======
->>>>>>> c43ad3f6
 
 #[tokio::main]
 async fn main() {
