// Copyright 2022-2023 Protocol Labs
// SPDX-License-Identifier: MIT
<<<<<<< HEAD
use std::collections::{HashMap, HashSet, VecDeque};
=======
use std::collections::{HashSet, VecDeque};
>>>>>>> e14b71c8
use std::task::{Context, Poll};
use std::time::Duration;

use anyhow::anyhow;
use ipc_sdk::subnet_id::SubnetID;
use libp2p::core::connection::ConnectionId;
use libp2p::gossipsub::error::SubscriptionError;
use libp2p::gossipsub::{
    GossipsubConfigBuilder, GossipsubEvent, GossipsubMessage, IdentTopic, MessageAuthenticity,
    MessageId, Sha256Topic, Topic, TopicHash,
};
use libp2p::identity::Keypair;
use libp2p::swarm::derive_prelude::FromSwarm;
use libp2p::swarm::{NetworkBehaviourAction, PollParameters};
use libp2p::Multiaddr;
use libp2p::{
    gossipsub::Gossipsub,
    swarm::{ConnectionHandler, IntoConnectionHandler, NetworkBehaviour},
    PeerId,
};
use log::{debug, error, warn};
use tokio::time::{Instant, Interval};

use crate::hash::blake2b_256;
use crate::provider_cache::{ProviderDelta, SubnetProviderCache};
use crate::provider_record::{ProviderRecord, SignedProviderRecord};
use crate::vote_record::{SignedVoteRecord, VoteRecord};
use crate::{stats, Timestamp};

use super::NetworkConfig;

/// `Gossipsub` topic identifier for subnet membership.
const PUBSUB_MEMBERSHIP: &str = "/ipc/membership";
/// `Gossipsub` topic identifier for voting about content.
const PUBSUB_VOTES: &str = "/ipc/ipld/votes";
<<<<<<< HEAD
/// `Gossipsub` topic identifier for pre-emptively published blocks of data.
const PUBSUB_PREEMPTIVE: &str = "/ipc/ipld/pre-emptive";
=======
>>>>>>> e14b71c8

/// Events emitted by the [`membership::Behaviour`] behaviour.
#[derive(Debug)]
pub enum Event {
    /// Indicate a change in the subnets a peer is known to support.
    Updated(PeerId, ProviderDelta),

    /// Indicate that we no longer treat a peer as routable and removed all their supported subnet associations.
    Removed(PeerId),

    /// We could not add a provider record to the cache because the chache hasn't
    /// been told yet that the provider peer is routable. This event can be used
    /// to trigger a lookup by the discovery module to learn the address.
    Skipped(PeerId),

    /// We received a [`VoteRecord`] in one of the subnets we are providing data for.
    ReceivedVote(Box<VoteRecord>),
<<<<<<< HEAD

    /// We received preemptive data published in a subnet we were interested in.
    ReceivedPreemptive(SubnetID, Vec<u8>),
=======
>>>>>>> e14b71c8
}

/// Configuration for [`membership::Behaviour`].
#[derive(Clone, Debug)]
pub struct Config {
    /// User defined list of subnets which will never be pruned from the cache.
    pub static_subnets: Vec<SubnetID>,
    /// Maximum number of subnets to track in the cache.
    pub max_subnets: usize,
    /// Publish interval for supported subnets.
    pub publish_interval: Duration,
    /// Minimum time between publishing own provider record in reaction to new joiners.
    pub min_time_between_publish: Duration,
    /// Maximum age of provider records before the peer is removed without an update.
    pub max_provider_age: Duration,
}

#[derive(thiserror::Error, Debug)]
pub enum ConfigError {
    #[error("invalid network: {0}")]
    InvalidNetwork(String),
    #[error("invalid gossipsub config: {0}")]
    InvalidGossipsubConfig(String),
    #[error("error subscribing to topic")]
    Subscription(#[from] SubscriptionError),
}

/// A [`NetworkBehaviour`] internally using [`Gossipsub`] to learn which
/// peer is able to resolve CIDs in different subnets.
pub struct Behaviour {
    /// [`Gossipsub`] behaviour to spread the information about subnet membership.
    inner: Gossipsub,
    /// Events to return when polled.
    outbox: VecDeque<Event>,
    /// [`Keypair`] used to sign [`SignedProviderRecord`] instances.
    local_key: Keypair,
    /// Name of the P2P network, used to separate `Gossipsub` topics.
    network_name: String,
    /// Name of the [`Gossipsub`] topic where subnet memberships are published.
    membership_topic: IdentTopic,
    /// List of subnet IDs this agent is providing data for.
    subnet_ids: Vec<SubnetID>,
    /// Voting topics we are currently subscribed to.
    voting_topics: HashSet<TopicHash>,
<<<<<<< HEAD
    /// Remember which subnet a topic was about.
    preemptive_topics: HashMap<TopicHash, SubnetID>,
=======
>>>>>>> e14b71c8
    /// Caching the latest state of subnet providers.
    provider_cache: SubnetProviderCache,
    /// Interval between publishing the currently supported subnets.
    ///
    /// This acts like a heartbeat; if a peer doesn't publish its snapshot for a long time,
    /// other agents can prune it from their cache and not try to contact for resolution.
    publish_interval: Interval,
    /// Minimum time between publishing own provider record in reaction to new joiners.
    min_time_between_publish: Duration,
    /// Last time we gossiped our own provider record.
    last_publish_timestamp: Timestamp,
    /// Next time we will gossip our own provider record.
    next_publish_timestamp: Timestamp,
    /// Maximum time a provider can be without an update before it's pruned from the cache.
    max_provider_age: Duration,
}

impl Behaviour {
    pub fn new(nc: NetworkConfig, mc: Config) -> Result<Self, ConfigError> {
        if nc.network_name.is_empty() {
            return Err(ConfigError::InvalidNetwork(nc.network_name));
        }
        let membership_topic = Topic::new(format!("{}/{}", PUBSUB_MEMBERSHIP, nc.network_name));

        let mut gossipsub_config = GossipsubConfigBuilder::default();
        // Set the maximum message size to 2MB.
        gossipsub_config.max_transmit_size(2 << 20);
        gossipsub_config.message_id_fn(|msg: &GossipsubMessage| {
            let s = blake2b_256(&msg.data);
            MessageId::from(s)
        });

        let gossipsub_config = gossipsub_config
            .build()
            .map_err(|s| ConfigError::InvalidGossipsubConfig(s.into()))?;

        let mut gossipsub = Gossipsub::new(
            MessageAuthenticity::Signed(nc.local_key.clone()),
            gossipsub_config,
        )
        .map_err(|s| ConfigError::InvalidGossipsubConfig(s.into()))?;

        gossipsub
            .with_peer_score(
                scoring::build_peer_score_params(membership_topic.clone()),
                scoring::build_peer_score_thresholds(),
            )
            .map_err(ConfigError::InvalidGossipsubConfig)?;

        // Subscribe to the topic.
        gossipsub.subscribe(&membership_topic)?;

        // Don't publish immediately, it's empty. Let the creator call `set_subnet_ids` to trigger initially.
        let mut interval = tokio::time::interval(mc.publish_interval);
        interval.reset();

        // Not passing static subnets here; using pinning below instead so it subscribes as well
        let provider_cache = SubnetProviderCache::new(mc.max_subnets, vec![]);

        let mut membership = Self {
            inner: gossipsub,
            outbox: Default::default(),
            local_key: nc.local_key,
            network_name: nc.network_name,
            membership_topic,
            subnet_ids: Default::default(),
            voting_topics: Default::default(),
<<<<<<< HEAD
            preemptive_topics: Default::default(),
            provider_cache,
=======
            provider_cache: SubnetProviderCache::new(mc.max_subnets, mc.static_subnets),
>>>>>>> e14b71c8
            publish_interval: interval,
            min_time_between_publish: mc.min_time_between_publish,
            last_publish_timestamp: Timestamp::default(),
            next_publish_timestamp: Timestamp::now() + mc.publish_interval,
            max_provider_age: mc.max_provider_age,
        };

        for subnet_id in mc.static_subnets {
            membership.pin_subnet(subnet_id)?;
        }

        Ok(membership)
    }

    /// Construct the topic used to gossip about pre-emptively published data.
    ///
    /// Replaces "/" with "_" to avoid clashes from prefix/suffix overlap.
    fn preemptive_topic(&self, subnet_id: &SubnetID) -> Sha256Topic {
        Topic::new(format!(
            "{}/{}/{}",
            PUBSUB_PREEMPTIVE,
            self.network_name.replace('/', "_"),
            subnet_id.to_string().replace('/', "_")
        ))
    }

    /// Subscribe to a preemptive topic.
    fn preemptive_subscribe(&mut self, subnet_id: SubnetID) -> Result<(), SubscriptionError> {
        let topic = self.preemptive_topic(&subnet_id);
        self.inner.subscribe(&topic)?;
        self.preemptive_topics.insert(topic.hash(), subnet_id);
        Ok(())
    }

    /// Subscribe to a preemptive topic.
    fn preemptive_unsubscribe(&mut self, subnet_id: &SubnetID) -> anyhow::Result<()> {
        let topic = self.preemptive_topic(subnet_id);
        self.inner.unsubscribe(&topic)?;
        self.preemptive_topics.remove(&topic.hash());
        Ok(())
    }

    /// Construct the topic used to gossip about votes.
    ///
    /// Replaces "/" with "_" to avoid clashes from prefix/suffix overlap.
    fn voting_topic(&self, subnet_id: &SubnetID) -> Sha256Topic {
        Topic::new(format!(
            "{}/{}/{}",
            PUBSUB_VOTES,
            self.network_name.replace('/', "_"),
            subnet_id.to_string().replace('/', "_")
        ))
    }

    /// Subscribe to a voting topic.
    fn voting_subscribe(&mut self, subnet_id: &SubnetID) -> Result<(), SubscriptionError> {
        let topic = self.voting_topic(subnet_id);
        self.inner.subscribe(&topic)?;
        self.voting_topics.insert(topic.hash());
        Ok(())
    }

    /// Unsubscribe from a voting topic.
    fn voting_unsubscribe(&mut self, subnet_id: &SubnetID) -> anyhow::Result<()> {
        let topic = self.voting_topic(subnet_id);
        self.inner.unsubscribe(&topic)?;
        self.voting_topics.remove(&topic.hash());
        Ok(())
    }

    /// Construct the topic used to gossip about votes.
    ///
    /// Replaces "/" with "_" to avoid clashes from prefix/suffix overlap.
    fn voting_topic(&self, subnet_id: &SubnetID) -> Sha256Topic {
        Topic::new(format!(
            "{}/{}/{}",
            PUBSUB_VOTES,
            self.network_name.replace('/', "_"),
            subnet_id.to_string().replace('/', "_")
        ))
    }

    /// Subscribe to a voting topic.
    fn voting_subscribe(&mut self, subnet_id: &SubnetID) -> anyhow::Result<()> {
        let topic = self.voting_topic(subnet_id);
        self.voting_topics.insert(topic.hash());
        self.inner.subscribe(&topic)?;
        Ok(())
    }

    /// Unsubscribe from a voting topic.
    fn voting_unsubscribe(&mut self, subnet_id: &SubnetID) -> anyhow::Result<()> {
        let topic = self.voting_topic(subnet_id);
        self.voting_topics.remove(&topic.hash());
        self.inner.unsubscribe(&topic)?;
        Ok(())
    }

    /// Set all the currently supported subnet IDs, then publish the updated list.
    pub fn set_provided_subnets(&mut self, subnet_ids: Vec<SubnetID>) -> anyhow::Result<()> {
        let old_subnet_ids = std::mem::take(&mut self.subnet_ids);
        // Unsubscribe from removed.
        for subnet_id in old_subnet_ids.iter() {
            if !subnet_ids.contains(subnet_id) {
                self.voting_unsubscribe(subnet_id)?;
            }
        }
        // Subscribe to added.
        for subnet_id in subnet_ids.iter() {
            if !old_subnet_ids.contains(subnet_id) {
                self.voting_subscribe(subnet_id)?;
            }
        }
        self.subnet_ids = subnet_ids;
        self.publish_membership()
    }

    /// Add a subnet to the list of supported subnets, then publish the updated list.
    pub fn add_provided_subnet(&mut self, subnet_id: SubnetID) -> anyhow::Result<()> {
        if self.subnet_ids.contains(&subnet_id) {
            return Ok(());
        }
        self.voting_subscribe(&subnet_id)?;
        self.subnet_ids.push(subnet_id);
        self.publish_membership()
    }

    /// Remove a subnet from the list of supported subnets, then publish the updated list.
    pub fn remove_provided_subnet(&mut self, subnet_id: SubnetID) -> anyhow::Result<()> {
        if !self.subnet_ids.contains(&subnet_id) {
            return Ok(());
        }
        self.voting_unsubscribe(&subnet_id)?;
        self.subnet_ids.retain(|id| id != &subnet_id);
        self.publish_membership()
    }

    /// Make sure a subnet is not pruned, so we always track its providers.
    /// Also subscribe to pre-emptively published blocks of data.
    ///
    /// This method could be called in a parent subnet when the ledger indicates
    /// there is a known child subnet, so we make sure this subnet cannot be
    /// crowded out during the initial phase of bootstrapping the network.
    pub fn pin_subnet(&mut self, subnet_id: SubnetID) -> Result<(), SubscriptionError> {
        self.preemptive_subscribe(subnet_id.clone())?;
        self.provider_cache.pin_subnet(subnet_id);
        Ok(())
    }

    /// Make a subnet pruneable and unsubscribe from pre-emptive data.
    pub fn unpin_subnet(&mut self, subnet_id: &SubnetID) -> anyhow::Result<()> {
        self.preemptive_unsubscribe(subnet_id)?;
        self.provider_cache.unpin_subnet(subnet_id);
        Ok(())
    }

    /// Send a message through Gossipsub to let everyone know about the current configuration.
    fn publish_membership(&mut self) -> anyhow::Result<()> {
        let record = ProviderRecord::signed(&self.local_key, self.subnet_ids.clone())?;
        let data = record.into_envelope().into_protobuf_encoding();
        match self.inner.publish(self.membership_topic.clone(), data) {
            Err(e) => {
                stats::MEMBERSHIP_PUBLISH_FAILURE.inc();
                Err(anyhow!(e))
            }
            Ok(_msg_id) => {
                stats::MEMBERSHIP_PUBLISH_SUCCESS.inc();
                self.last_publish_timestamp = Timestamp::now();
                self.next_publish_timestamp =
                    self.last_publish_timestamp + self.publish_interval.period();
                self.publish_interval.reset(); // In case the change wasn't tiggered by the schedule.
                Ok(())
            }
        }
    }

    /// Publish the vote of the validator running the agent about a CID to a subnet.
    pub fn publish_vote(&mut self, vote: SignedVoteRecord) -> anyhow::Result<()> {
        let topic = self.voting_topic(&vote.record().subnet_id);
        let data = vote.into_envelope().into_protobuf_encoding();
        match self.inner.publish(topic, data) {
            Err(e) => {
                stats::MEMBERSHIP_PUBLISH_FAILURE.inc();
                Err(anyhow!(e))
            }
            Ok(_msg_id) => {
                stats::MEMBERSHIP_PUBLISH_SUCCESS.inc();
                Ok(())
            }
        }
    }

<<<<<<< HEAD
    /// Publish arbitrary data to the pre-emptive topic of a subnet.
    ///
    /// We are not expected to be subscribed to this topic, only agents on the parent subnet are.
    pub fn publish_preemptive(&mut self, subnet_id: SubnetID, data: Vec<u8>) -> anyhow::Result<()> {
        let topic = self.preemptive_topic(&subnet_id);
        match self.inner.publish(topic, data) {
            Err(e) => {
                stats::MEMBERSHIP_PUBLISH_FAILURE.inc();
                Err(anyhow!(e))
            }
            Ok(_msg_id) => {
                stats::MEMBERSHIP_PUBLISH_SUCCESS.inc();
                Ok(())
            }
        }
    }

=======
>>>>>>> e14b71c8
    /// Mark a peer as routable in the cache.
    ///
    /// Call this method when the discovery service learns the address of a peer.
    pub fn set_routable(&mut self, peer_id: PeerId) {
        self.provider_cache.set_routable(peer_id);
        stats::MEMBERSHIP_ROUTABLE_PEERS
            .set(self.provider_cache.num_routable().try_into().unwrap());
        self.publish_for_new_peer(peer_id);
    }

    /// Mark a peer as unroutable in the cache.
    ///
    /// Call this method when the discovery service forgets the address of a peer.
    pub fn set_unroutable(&mut self, peer_id: PeerId) {
        self.provider_cache.set_unroutable(peer_id);
        self.outbox.push_back(Event::Removed(peer_id))
    }

    /// List the current providers of a subnet.
    ///
    /// Call this method when looking for a peer to resolve content from.
    pub fn providers_of_subnet(&self, subnet_id: &SubnetID) -> Vec<PeerId> {
        self.provider_cache.providers_of_subnet(subnet_id)
    }

    /// Parse and handle a [`GossipsubMessage`]. If it's from the expected topic,
    /// then raise domain event to let the rest of the application know about a
    /// provider. Also update all the book keeping in the behaviour that we use
    /// to answer future queries about the topic.
    fn handle_message(&mut self, msg: GossipsubMessage) {
        if msg.topic == self.membership_topic.hash() {
            match SignedProviderRecord::from_bytes(&msg.data).map(|r| r.into_record()) {
                Ok(record) => self.handle_provider_record(record),
                Err(e) => {
                    stats::MEMBERSHIP_INVALID_MESSAGE.inc();
                    warn!(
                        "Gossip message from peer {:?} could not be deserialized as ProviderRecord: {e}",
<<<<<<< HEAD
=======
                        msg.source
                    );
                }
            }
        } else if self.voting_topics.contains(&msg.topic) {
            match SignedVoteRecord::from_bytes(&msg.data).map(|r| r.into_record()) {
                Ok(record) => self.handle_vote_record(record),
                Err(e) => {
                    stats::MEMBERSHIP_INVALID_MESSAGE.inc();
                    warn!(
                        "Gossip message from peer {:?} could not be deserialized as VoteRecord: {e}",
>>>>>>> e14b71c8
                        msg.source
                    );
                }
            }
        } else if self.voting_topics.contains(&msg.topic) {
            match SignedVoteRecord::from_bytes(&msg.data).map(|r| r.into_record()) {
                Ok(record) => self.handle_vote_record(record),
                Err(e) => {
                    stats::MEMBERSHIP_INVALID_MESSAGE.inc();
                    warn!(
                        "Gossip message from peer {:?} could not be deserialized as VoteRecord: {e}",
                        msg.source
                    );
                }
            }
        } else if let Some(subnet_id) = self.preemptive_topics.get(&msg.topic) {
            self.handle_preemptive_data(subnet_id.clone(), msg.data)
        } else {
            stats::MEMBERSHIP_UNKNOWN_TOPIC.inc();
            warn!(
                "unknown gossipsub topic in message from {:?}: {}",
                msg.source, msg.topic
            );
        }
    }

    /// Try to add a provider record to the cache.
    ///
    /// If this is the first time we receive a record from the peer,
    /// reciprocate by publishing our own.
    fn handle_provider_record(&mut self, record: ProviderRecord) {
        let (event, publish) = match self.provider_cache.add_provider(&record) {
            None => {
                stats::MEMBERSHIP_SKIPPED_PEERS.inc();
                (Some(Event::Skipped(record.peer_id)), false)
            }
            Some(d) if d.is_empty() && !d.is_new => (None, false),
            Some(d) => {
                let publish = d.is_new;
                (Some(Event::Updated(record.peer_id, d)), publish)
            }
        };

        if let Some(event) = event {
            self.outbox.push_back(event);
        }

        if publish {
            stats::MEMBERSHIP_PROVIDER_PEERS.inc();
            self.publish_for_new_peer(record.peer_id)
        }
    }

    /// Raise an event to tell we received a new vote.
    fn handle_vote_record(&mut self, record: VoteRecord) {
        self.outbox.push_back(Event::ReceivedVote(Box::new(record)))
    }

<<<<<<< HEAD
    fn handle_preemptive_data(&mut self, subnet_id: SubnetID, data: Vec<u8>) {
        self.outbox
            .push_back(Event::ReceivedPreemptive(subnet_id, data))
    }

=======
>>>>>>> e14b71c8
    /// Handle new subscribers to the membership topic.
    fn handle_subscriber(&mut self, peer_id: PeerId, topic: TopicHash) {
        if topic == self.membership_topic.hash() {
            self.publish_for_new_peer(peer_id)
        }
    }

    /// Publish our provider record when we encounter a new peer, unless we have recently done so.
    fn publish_for_new_peer(&mut self, peer_id: PeerId) {
        if self.subnet_ids.is_empty() {
            // We have nothing, so there's no need for them to know this ASAP.
            // The reason we shouldn't disable periodic publishing of empty
            // records completely is because it would also remove one of
            // triggers for non-connected peers to eagerly publish their
            // subnets when they see our empty records. Plus they could
            // be good to show on metrics, to have a single source of
            // the cluster size available on any node.
            return;
        }
        let now = Timestamp::now();
        if self.last_publish_timestamp > now - self.min_time_between_publish {
            debug!("recently published, not publishing again for peer {peer_id}");
        } else if self.next_publish_timestamp <= now + self.min_time_between_publish {
            debug!("publishing soon for new peer {peer_id}"); // don't let new joiners delay it forever by hitting the next block
        } else {
            debug!("publishing for new peer {peer_id}");
            // Create a new timer, rather than publish and reset. This way we don't repeat error handling.
            // Give some time for Kademlia and Identify to do their bit on both sides. Works better in tests.
            let delayed = Instant::now() + self.min_time_between_publish;
            self.next_publish_timestamp = now + self.min_time_between_publish;
            self.publish_interval =
                tokio::time::interval_at(delayed, self.publish_interval.period())
        }
    }

    /// Remove any membership record that hasn't been updated for a long time.
    fn prune_membership(&mut self) {
        let cutoff_timestamp = Timestamp::now() - self.max_provider_age;
        let pruned = self.provider_cache.prune_providers(cutoff_timestamp);
        for peer_id in pruned {
            stats::MEMBERSHIP_PROVIDER_PEERS.dec();
            self.outbox.push_back(Event::Removed(peer_id))
        }
    }
}

impl NetworkBehaviour for Behaviour {
    type ConnectionHandler = <Gossipsub as NetworkBehaviour>::ConnectionHandler;
    type OutEvent = Event;

    fn new_handler(&mut self) -> Self::ConnectionHandler {
        self.inner.new_handler()
    }

    fn addresses_of_peer(&mut self, peer_id: &PeerId) -> Vec<Multiaddr> {
        self.inner.addresses_of_peer(peer_id)
    }

    fn on_swarm_event(&mut self, event: FromSwarm<Self::ConnectionHandler>) {
        self.inner.on_swarm_event(event)
    }

    fn on_connection_handler_event(
        &mut self,
        peer_id: PeerId,
        connection_id: ConnectionId,
        event: <<Self::ConnectionHandler as IntoConnectionHandler>::Handler as ConnectionHandler>::OutEvent,
    ) {
        self.inner
            .on_connection_handler_event(peer_id, connection_id, event)
    }

    fn poll(
        &mut self,
        cx: &mut Context<'_>,
        params: &mut impl PollParameters,
    ) -> std::task::Poll<NetworkBehaviourAction<Self::OutEvent, Self::ConnectionHandler>> {
        // Emit own events first.
        if let Some(ev) = self.outbox.pop_front() {
            return Poll::Ready(NetworkBehaviourAction::GenerateEvent(ev));
        }

        // Republish our current peer record snapshot and prune old records.
        if self.publish_interval.poll_tick(cx).is_ready() {
            if let Err(e) = self.publish_membership() {
                warn!("failed to publish membership: {e}")
            };
            self.prune_membership();
        }

        // Poll Gossipsub for events; this is where we can handle Gossipsub messages and
        // store the associations from peers to subnets.
        while let Poll::Ready(ev) = self.inner.poll(cx, params) {
            match ev {
                NetworkBehaviourAction::GenerateEvent(ev) => {
                    match ev {
                        // NOTE: We could (ab)use the Gossipsub mechanism itself to signal subnet membership,
                        // however I think the information would only spread to our nearest neighbours we are
                        // connected to. If we assume there are hundreds of agents in each subnet which may
                        // or may not overlap, and each agent is connected to ~50 other agents, then the chance
                        // that there are subnets from which there are no or just a few connections is not
                        // insignificant. For this reason I oped to use messages instead, and let the content
                        // carry the information, spreading through the Gossipsub network regardless of the
                        // number of connected peers.
                        GossipsubEvent::Subscribed { peer_id, topic } => {
                            self.handle_subscriber(peer_id, topic)
                        }

                        GossipsubEvent::Unsubscribed { .. } => {}
                        // Log potential misconfiguration.
                        GossipsubEvent::GossipsubNotSupported { peer_id } => {
                            debug!("peer {peer_id} doesn't support gossipsub");
                        }
                        GossipsubEvent::Message { message, .. } => {
                            self.handle_message(message);
                        }
                    }
                }
                other => {
                    return Poll::Ready(other.map_out(|_| unreachable!("already handled")));
                }
            }
        }

        Poll::Pending
    }
}

// Forest has Filecoin specific values copied from Lotus. Not sure what values to use,
// so I'll leave everything on default for now. Or maybe they should be left empty?
mod scoring {

    use libp2p::gossipsub::{IdentTopic, PeerScoreParams, PeerScoreThresholds, TopicScoreParams};

    pub fn build_peer_score_params(membership_topic: IdentTopic) -> PeerScoreParams {
        let mut params = PeerScoreParams::default();
        params
            .topics
            .insert(membership_topic.hash(), TopicScoreParams::default());
        params
    }

    pub fn build_peer_score_thresholds() -> PeerScoreThresholds {
        PeerScoreThresholds::default()
    }
}<|MERGE_RESOLUTION|>--- conflicted
+++ resolved
@@ -1,10 +1,6 @@
 // Copyright 2022-2023 Protocol Labs
 // SPDX-License-Identifier: MIT
-<<<<<<< HEAD
 use std::collections::{HashMap, HashSet, VecDeque};
-=======
-use std::collections::{HashSet, VecDeque};
->>>>>>> e14b71c8
 use std::task::{Context, Poll};
 use std::time::Duration;
 
@@ -40,11 +36,8 @@
 const PUBSUB_MEMBERSHIP: &str = "/ipc/membership";
 /// `Gossipsub` topic identifier for voting about content.
 const PUBSUB_VOTES: &str = "/ipc/ipld/votes";
-<<<<<<< HEAD
 /// `Gossipsub` topic identifier for pre-emptively published blocks of data.
 const PUBSUB_PREEMPTIVE: &str = "/ipc/ipld/pre-emptive";
-=======
->>>>>>> e14b71c8
 
 /// Events emitted by the [`membership::Behaviour`] behaviour.
 #[derive(Debug)]
@@ -62,12 +55,9 @@
 
     /// We received a [`VoteRecord`] in one of the subnets we are providing data for.
     ReceivedVote(Box<VoteRecord>),
-<<<<<<< HEAD
 
     /// We received preemptive data published in a subnet we were interested in.
     ReceivedPreemptive(SubnetID, Vec<u8>),
-=======
->>>>>>> e14b71c8
 }
 
 /// Configuration for [`membership::Behaviour`].
@@ -112,11 +102,8 @@
     subnet_ids: Vec<SubnetID>,
     /// Voting topics we are currently subscribed to.
     voting_topics: HashSet<TopicHash>,
-<<<<<<< HEAD
     /// Remember which subnet a topic was about.
     preemptive_topics: HashMap<TopicHash, SubnetID>,
-=======
->>>>>>> e14b71c8
     /// Caching the latest state of subnet providers.
     provider_cache: SubnetProviderCache,
     /// Interval between publishing the currently supported subnets.
@@ -184,12 +171,8 @@
             membership_topic,
             subnet_ids: Default::default(),
             voting_topics: Default::default(),
-<<<<<<< HEAD
             preemptive_topics: Default::default(),
             provider_cache,
-=======
-            provider_cache: SubnetProviderCache::new(mc.max_subnets, mc.static_subnets),
->>>>>>> e14b71c8
             publish_interval: interval,
             min_time_between_publish: mc.min_time_between_publish,
             last_publish_timestamp: Timestamp::default(),
@@ -382,7 +365,6 @@
         }
     }
 
-<<<<<<< HEAD
     /// Publish arbitrary data to the pre-emptive topic of a subnet.
     ///
     /// We are not expected to be subscribed to this topic, only agents on the parent subnet are.
@@ -400,8 +382,6 @@
         }
     }
 
-=======
->>>>>>> e14b71c8
     /// Mark a peer as routable in the cache.
     ///
     /// Call this method when the discovery service learns the address of a peer.
@@ -439,20 +419,6 @@
                     stats::MEMBERSHIP_INVALID_MESSAGE.inc();
                     warn!(
                         "Gossip message from peer {:?} could not be deserialized as ProviderRecord: {e}",
-<<<<<<< HEAD
-=======
-                        msg.source
-                    );
-                }
-            }
-        } else if self.voting_topics.contains(&msg.topic) {
-            match SignedVoteRecord::from_bytes(&msg.data).map(|r| r.into_record()) {
-                Ok(record) => self.handle_vote_record(record),
-                Err(e) => {
-                    stats::MEMBERSHIP_INVALID_MESSAGE.inc();
-                    warn!(
-                        "Gossip message from peer {:?} could not be deserialized as VoteRecord: {e}",
->>>>>>> e14b71c8
                         msg.source
                     );
                 }
@@ -511,14 +477,11 @@
         self.outbox.push_back(Event::ReceivedVote(Box::new(record)))
     }
 
-<<<<<<< HEAD
     fn handle_preemptive_data(&mut self, subnet_id: SubnetID, data: Vec<u8>) {
         self.outbox
             .push_back(Event::ReceivedPreemptive(subnet_id, data))
     }
 
-=======
->>>>>>> e14b71c8
     /// Handle new subscribers to the membership topic.
     fn handle_subscriber(&mut self, peer_id: PeerId, topic: TopicHash) {
         if topic == self.membership_topic.hash() {
